#pragma once

#include <Audio.h>
#include <MIDI_Inputs/InterfaceMIDIInputElements.hpp>

#include "MovingCoilBallistics.hpp"

BEGIN_CS_NAMESPACE

/**
 * @brief   A VU meter that reads from an Audio stream using the 
 *          Analyzer class.
 * 
 * @ingroup Audio
 */
class AudioVU : public Interfaces::MCU::IVU {
  public:
    /** 
     * @brief   Create a new AudioVU object.
     * 
     * @param   level
     *          The Teensy Audio peak or RMS analyzer object.  
     *          Note that it is kept by reference, so it must outlive the 
     *          AudioVU instance.
     * @param   gain
     *          A multiplier to calibrate the VU meter.
     * @param   max
     *          The max output, or the length of the output scale:
     *          `getValue` will output a number in [0, max].
     */
    template <class T>
    AudioVU(T &level, float gain = 1.0, uint8_t max = 255)
<<<<<<< HEAD
        : IVU(max, true), level{level}, gain(gain) {}
=======
        : IVU(max), level(level), gain(gain) {}
>>>>>>> 0efe4a88

    /** 
     * @brief   Create a new AudioVU object.
     * 
     * @param   level
     *          The Teensy Audio peak or RMS analyzer object.  
     *          Note that it is kept by reference, so it must outlive the 
     *          AudioVU instance.
     * @param   ballistics
     *          The dynamic model to use for the VU meter.
     * @param   gain
     *          A multiplier to calibrate the VU meter.
     * @param   max
     *          The max output, or the length of the output scale:
     *          `getValue` will output a number in [0, max].
     */
    template <class T>
    AudioVU(T &level, MovingCoilBallistics ballistics, float gain = 1.0,
            uint8_t max = 255)
        : IVU(max, true), ballistics(ballistics), level(level), gain(gain) {}

    /** 
     * @brief   Get the value of the VU meter.
     * 
     * @return  A value in [0, getMax()]
     */
    uint8_t getValue() override {
        uint16_t value = getFloatValue() * max;
        return value;
    }

    /** 
     * @brief   Get the value of the VU meter.
     * 
     * @return  A value in [0.0, 1.0]
     */
    float getFloatValue() override {
        if (!level.available())
            return 0;
        float peakLevel = level.read();
        float value = ballistics(peakLevel) * gain;
        if (value > 1.0f)
            value = 1.0f;
        else if (value < 0.0f)
            value = 0.0f;
        return value;
    }

    /** @note   This function will always return false for an AudioVU. */
    bool getOverload() override { return false; }

    /** 
     * @brief   Set the gain for the VU meter.
     * 
     * @param   gain
     *          The new gain.
     */
    void setGain(float gain) { this->gain = gain; }

  private:
    MovingCoilBallistics ballistics = MovingCoilBallistics::responsiveVU();

    /**
     * @brief   The `AudioAnalyzePeak` and `AudioAnalyzeRMS` classes don't 
     *          implement a common interface, so we have to use our own RTTI 
     *          wrapper to allow both classes to be used.
     */
    class Analyzer {
      private:
        enum { Peak, RMS } type;
        void *analyzer;

      public:
        Analyzer(AudioAnalyzePeak &analyzer) //
            : type(Peak), analyzer(&analyzer) {}
        Analyzer(AudioAnalyzeRMS &analyzer) //
            : type(RMS), analyzer(&analyzer) {}

        float read() const {
            switch (type) {
                case Peak:
                    return static_cast<AudioAnalyzePeak *>(analyzer)->read();
                case RMS:
                    return static_cast<AudioAnalyzeRMS *>(analyzer)->read();
                default: ERROR(F("Error: Invalid type!"), 0x1518); return 0;
            }
        }

        bool available() const {
            switch (type) {
                case Peak:
                    return static_cast<AudioAnalyzePeak *>(analyzer)
                        ->available();
                case RMS:
                    return static_cast<AudioAnalyzeRMS *>(analyzer)
                        ->available();
                default: ERROR(F("Error: Invalid type!"), 0x1519); return false;
            }
        }
    } level;

    float gain;
};

END_CS_NAMESPACE<|MERGE_RESOLUTION|>--- conflicted
+++ resolved
@@ -30,11 +30,7 @@
      */
     template <class T>
     AudioVU(T &level, float gain = 1.0, uint8_t max = 255)
-<<<<<<< HEAD
-        : IVU(max, true), level{level}, gain(gain) {}
-=======
-        : IVU(max), level(level), gain(gain) {}
->>>>>>> 0efe4a88
+        : IVU(max, true), level(level), gain(gain) {}
 
     /** 
      * @brief   Create a new AudioVU object.
