#pragma once

#include <MIDI_Outputs/Abstract/MIDIAbsoluteEncoder.hpp>
#include <MIDI_Senders/ContinuousCCSender.hpp>

BEGIN_CS_NAMESPACE

/**
 * @brief   A class of MIDIOutputElement%s that read the input of a **quadrature
 *          (rotary) encoder** and send out absolute MIDI **Control Change**
 *          events.
 * 
 * This version cannot be banked.
 *
 * @note    To use this class, include the [PJRC Encoder library]
 *          (https://github.com/PaulStoffregen/Encoder) before the
 *          Control-Surface library.
 *
 * @ingroup MIDIOutputElements
 */
class CCAbsoluteEncoder : public MIDIAbsoluteEncoder<ContinuousCCSender> {
  public:
    /**
     * @brief   Construct a new CCAbsoluteEncoder object with the given pins, 
     *          address, channel, speed factor, and number of pulses per step.
     * 
     * @param   encoder
     *          The Encoder object to use.  
     *          Usually passed as a list of the two pins connected to the 
     *          A and B outputs of the encoder, e.g. `{2, 3}`.  
     *          The internal pull-up resistors will be enabled by the Encoder
     *          library.
     * @param   address
     *          The MIDI address containing the controller number [0, 119], 
     *          channel [CHANNEL_1, CHANNEL_16], and optional cable number 
     *          [0, 15].
     * @param   multiplier
     *          A constant factor to increase the speed of the rotary encoder.
     *          The position will just be multiplied by this factor. 
     * @param   pulsesPerStep
     *          The number of pulses per physical click of the encoder.
     *          For a normal encoder, this is 4. If you want to increase the
     *          resolution, for the use of Jog wheels, for example, you can go
     *          as 1.  
     *          Whereas a greater speedMultiplier factor will increase the 
     *          speed, increasing the number of pulsesPerStep will result in a 
     *          lower speed.
     */
<<<<<<< HEAD
    CCAbsoluteEncoder(Encoder &&encoder, const MIDICNChannelAddress &address,
                      int16_t multiplier = 1, uint8_t pulsesPerStep = 4,
                      const ContinuousCCSender &sender = {})
        : MIDIAbsoluteEncoder<ContinuousCCSender>(
              std::move(encoder), address, multiplier, pulsesPerStep, sender) {}
=======
    CCAbsoluteEncoder(const EncoderPinList &pins, const MIDIAddress &address,
                      int16_t multiplier = 1, uint8_t pulsesPerStep = 4)
        : MIDIAbsoluteEncoder(pins, address, multiplier, pulsesPerStep, {}) {}
>>>>>>> baafc7c8
};

END_CS_NAMESPACE<|MERGE_RESOLUTION|>--- conflicted
+++ resolved
@@ -46,17 +46,10 @@
      *          speed, increasing the number of pulsesPerStep will result in a 
      *          lower speed.
      */
-<<<<<<< HEAD
-    CCAbsoluteEncoder(Encoder &&encoder, const MIDICNChannelAddress &address,
-                      int16_t multiplier = 1, uint8_t pulsesPerStep = 4,
-                      const ContinuousCCSender &sender = {})
+    CCAbsoluteEncoder(Encoder &&encoder, MIDIAddress address,
+                      int16_t multiplier = 1, uint8_t pulsesPerStep = 4)
         : MIDIAbsoluteEncoder<ContinuousCCSender>(
-              std::move(encoder), address, multiplier, pulsesPerStep, sender) {}
-=======
-    CCAbsoluteEncoder(const EncoderPinList &pins, const MIDIAddress &address,
-                      int16_t multiplier = 1, uint8_t pulsesPerStep = 4)
-        : MIDIAbsoluteEncoder(pins, address, multiplier, pulsesPerStep, {}) {}
->>>>>>> baafc7c8
+              std::move(encoder), address, multiplier, pulsesPerStep, {}) {}
 };
 
 END_CS_NAMESPACE