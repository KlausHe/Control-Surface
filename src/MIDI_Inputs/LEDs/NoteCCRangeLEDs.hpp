--- conflicted
+++ resolved
@@ -18,13 +18,8 @@
 
     void begin(const INoteCCValue &t) override {
         for (pin_t pin : ledPins)
-<<<<<<< HEAD
-            AH::ExtIO::pinMode(pin, OUTPUT);
-        update(t);
-=======
             ExtIO::pinMode(pin, OUTPUT);
         updateAll(t);
->>>>>>> bfb355ae
     }
 
     void update(const INoteCCValue &t, uint8_t index) override {
