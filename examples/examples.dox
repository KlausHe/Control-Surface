--- conflicted
+++ resolved
@@ -2231,11 +2231,7 @@
  * STL-test
  * ========
  *
-<<<<<<< HEAD
- * @boards  AVR, AVR USB, Nano Every, Nano 33, Teensy 3.x, ESP8266, ESP32
-=======
  * @boards  AVR, AVR USB, Nano 33 IoT, Nano 33 BLE, Teensy 3.x, ESP8266, ESP32
->>>>>>> a81bd192
  */
 
 /**
