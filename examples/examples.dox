/**
 * @example   "CCIncrementDecrementButtons.ino"
 * 
 * CCIncrementDecrementButtons
 * ===========================
 * 
 * This is an example that demonstrates the use of Increment and 
 * Decrement buttons that can be used for scrolling through a song
 * list, tuning effects, etc.  
 * You can compare it to a rotary encoder, but with two buttons instead of an 
 * encoder.
 *
 * @boards  AVR, AVR USB, Nano Every, Due, Nano 33, Teensy 3.x, ESP32
 *
 * Connections
 * -----------
 * 
 * - 5: momentary push button (to ground)
 * - 6: momentary push button (to ground)
 * 
 * The internal pull-up resistors for the buttons will be enabled automatically.
 * 
 * Behavior
 * --------
 * 
 * - If the button on pin 5 is pressed, a MIDI CC increment message is sent.
 * - If the button on pin 6 is pressed, a MIDI CC decrement message is sent.
 * - The controller number `MCU::V_POT_1` will be used.
 * - If either of the buttons is pressed down for a longer time, it will keep on
 *   sending increment/decrement messages quickly until you release it (like a 
 *   key on a computer keyboard).
 *   This is to make it easier to scroll a large amount, for example.
 *   The timing can be changed by tweaking @ref AH::LONG_PRESS_DELAY and 
 *   @ref AH::LONG_PRESS_REPEAT_DELAY in @ref AH/Settings/Settings.hpp.
 * - If both buttons are pressed simultaneously, a MIDI Note On event is sent on
 *   note `MCU::V_POT_SELECT_1`.  
 *   (This is optional, you can just leave out the final argument to the 
 *   constructor, and it won't send anything when you press both buttons at 
 *   once).
 * - The multiplier can be used to increment multiple ticks per each time you 
 *   press a button. This is useful if you have to press the button for a very
 *   long time to get a substantial change.
 * 
 * Map the Arduino as a Mackie Control Universal (MCU) or equivalent in your
 * audio software.
 * 
 * Written by PieterP, 2019-01-26  
 * https://github.com/tttapa/Control-Surface
 */

/**
 * @example   "NoteButton.ino"
 * 
 * NoteButton
 * ==========
 * 
 * This is an example that demonstrates the use of MIDI Note Buttons that can be
 * used for triggering samples, mute/solo/rec buttons, play/pause/stop buttons, 
 * etc. It can control almost any push button control in your DAW software.
 *
 * @boards  AVR, AVR USB, Nano Every, Due, Nano 33, Teensy 3.x, ESP32
 * 
 * Connections
 * -----------
 * 
 * - 5: momentary push button (to ground)
 * 
 * The internal pull-up resistor for the button will be enabled automatically.
 * 
 * Behavior
 * --------
 * 
 * - When the button on pin 5 is pressed, a MIDI Note On message is sent for
 *   note C4.
 * - When the button on pin 5 is released, a MIDI Note Off message is sent for 
 *   note C4.
 * 
 * Mapping
 * -------
 * 
 * Select the Arduino as a custom MIDI controller in your DAW, and use the 
 * MIDI learn option to assign the button to a function.
 * 
 * Written by PieterP, 2019-08-07  
 * https://github.com/tttapa/Control-Surface
 */

/**
 * @example   "NoteButtonMatrix.ino"
 * 
 * NoteButtonMatrix
 * ================
 *
 * This examples shows how to use a button matrix to read many switches.
 * 
 * @boards  AVR, AVR USB, Nano Every, Due, Nano 33, Teensy 3.x, ESP32
 * 
 * Connections
 * -----------
 * 
 * Connect a 4 × 3 matrix of buttons with the rows to pins 2, 3, 4 and 5, 
 * and the columns to pins 6, 7 and 8.
 * 
 * Pull-up resistors are not necessary, because the internal ones will be used. 
 * 
 * If you want to be able to press multiple buttons at once, add a diode 
 * in series with each button:  
 * @image html Button-matrix.png
 * 
 * Behavior
 * --------
 * 
 * When you press one of the buttons, a note on event for the corresponding note
 * is sent, when you release it, a note off event is sent.
 * 
 * Mapping
 * -------
 *
 * The note numbers are specified in the `addresses` array.
 * Map accordingly in your DAW or DJ software.
 *
 * Written by Pieter P, 24/09/2017  
 * https://github.com/tttapa/Control-Surface
 */

/**
 * @example   "CCButton.ino"
 * 
 * CCButton
 * ========
 * 
 * This is an example that demonstrates the use of MIDI Control Change Buttons.
 *
 * @boards  AVR, AVR USB, Nano Every, Due, Nano 33, Teensy 3.x, ESP32
 * 
 * Connections
 * -----------
 * 
 * - 5: momentary push button (to ground)
 * 
 * The internal pull-up resistor for the button will be enabled automatically.
 * 
 * Behavior
 * --------
 * 
 * - When the button on pin 5 is pressed, a MIDI Control Change message with a 
 *   value of 0x7F (127) is sent for General Purpose Controller #1.
 * - When the button on pin 5 is released, a MIDI Control Change message with a 
 *   value of 0x00 (0) is sent for General Purpose Controller #1
 * 
 * Mapping
 * -------
 * 
 * Select the Arduino as a custom MIDI controller in your DAW, and use the 
 * MIDI learn option to assign the button to a function.
 * 
 * Written by PieterP, 2019-09-29  
 * https://github.com/tttapa/Control-Surface
 */

/**
 * @example   "MIDI-Controller-Finished-Example.ino"
 * 
 * MIDI-Controller-Finished-Example
 * ================================
 * 
 * This is the code I used for my specific MIDI controller.  
 * 
 * @boards  Leonardo
 * 
 * Connections
 * -----------
 * 
 * I used an Arduino Leonardo with:
 * - 4 faders on A0-A3
 * - 8 potentiometers on A4-A11
 * - 1 rotary encoder on pins 0-1
 * - 4 toggle switches on pins 2, 3, 5 and 7
 * - 1 toggle switch (for bank select) on pin 11
 * - 1 LED on pin 13
 *
 * Behavior
 * --------
 * 
 * - When bank select is 0, faders 1-4 are channel volumes 1-4, potSide 1-4 are 
 *   pan/balance of channel 1-4, switches 1-4 are mute channel 5-8.
 * - When bank select is 1, faders 1-4 are channel volumes 5-8, potSide 1-4 are 
 *   pan/balance of channel 5-8, switches 1-4 are mute channel 1-4.
 * - PotTop 1-4 are not in the bank, because I use them as effect or EQ
 *   parameters, and they are channel independent.
 * - Enc1 is used for scrolling.
 *
 * Mapping
 * -------
 * 
 * Create a custom mapping using the MIDI learn option in your DAW.
 *
 * Written by PieterP, 07-09-2017
 * https://github.com/tttapa/Control-Surface
 */

/**
 * @example   "ManyAddressesPCButton.ino"
 * 
 * ManyAddressesPCButton
 * =====================
 *
 * An advanced example with Program Change buttons in different Banks.
 */

/**
 * @example   "Program-Changer.ino"
 * 
 * Program-Changer
 * ===============
 * 
 * This is an example that demonstrates the use of MIDI Program Changers.
 *
 * @boards  AVR, AVR USB, Nano Every, Due, Nano 33, Teensy 3.x, ESP32
 * 
 * Connections
 * -----------
 * 
 * - 2: momentary push button (to ground)
 * - 3: momentary push button (to ground)
 * - 4: momentary push button (to ground)
 * 
 * The internal pull-up resistor for the buttons will be enabled automatically.
 * 
 * Behavior
 * --------
 * 
 * - When the button on pin 2 is pressed, the MIDI Program for 
 *   "Acoustic Grand Piano" is selected.
 * - When the button on pin 3 is pressed, the MIDI Program for 
 *   "Rock Organ" is selected.
 * - When the button on pin 4 is pressed, the MIDI Program for 
 *   "Electric Bass Pick" is selected. 
 * 
 * Written by PieterP, 2019-08-07  
 * https://github.com/tttapa/Control-Surface
 */

/**
 * @example   "PCButton.ino"
 * 
 * PCButton
 * ========
 * 
 * This is an example that demonstrates the use of MIDI Program Change buttons.
 *
 * @boards  AVR, AVR USB, Nano Every, Due, Nano 33, Teensy 3.x, ESP32
 * 
 * Connections
 * -----------
 * 
 * - 2: momentary push button (to ground)
 * 
 * The internal pull-up resistor for the button will be enabled automatically.
 * 
 * Behavior
 * --------
 * 
 * - When the button on pin 2 is pressed, the MIDI Program for 
 *   "Steel Drums" is selected.
 * 
 * Written by PieterP, 2019-08-07  
 * https://github.com/tttapa/Control-Surface
 */

/**
 * @example   "AbsoluteRotaryEncoder.ino"
 * 
 * AbsoluteRotaryEncoder
 * =====================
 * 
 * This example demonstrates the use of absolute MIDI CC rotary encoders that
 * can be used for changing effect parameters, volumes, pan and balance
 * controls, etc.
 * 
 * The absolute here means that the Arduino keeps track of the position of the 
 * encoder, and it sends this absolute position over MIDI.  
 * Usually, encoders send relative messages ("5 ticks to the left", 
 * "1 tick to the right").
 * 
 * Similar to the CCAbsoluteEncoder, there's also PBAbsoluteEncoder that sends
 * absolute MIDI Pitch Bend messages.
 *
 * @boards  AVR, AVR USB, Nano Every, Due, Nano 33, Teensy 3.x
 * 
 * Connections
 * -----------
 * 
 * - 2: pin A of the encoder
 * - 3: pin B of the encoder
 * 
 * Connect the common terminal of the encoder to ground. The built-in pullup
 * resistors will be enabled.
 * 
 * Behavior
 * --------
 * 
 * - When you turn the encoder, you should receive absolute MIDI Control Change
 *   messages with the absolute position of the encoder.
 * 
 * Mapping
 * -------
 * 
 * Select the Arduino as a custom MIDI controller in your DAW, and map it like 
 * a normal CC controller (not a relative one).
 * 
 * Written by PieterP, 2019-12-18  
 * https://github.com/tttapa/Control-Surface
 */

/**
 * @example   "RotaryEncoder.ino"
 * 
 * RotaryEncoder
 * =============
 * 
 * This example demonstrates the use of relative MIDI CC rotary encoders that
 * can be used for changing effect parameters, volumes, pan and balance
 * controls, etc.
 *
 * @boards  AVR, AVR USB, Nano Every, Due, Nano 33, Teensy 3.x
 * 
 * Connections
 * -----------
 * 
 * - 2: pin A of the encoder
 * - 3: pin B of the encoder
 * 
 * Connect the common terminal of the encoder to ground. The built-in pullup
 * resistors will be enabled.
 * 
 * Behavior
 * --------
 * 
 * - When you turn the encoder, you should receive incremental MIDI Control
 *   Change messages.
 * 
 * Mapping
 * -------
 * 
 * Select the Arduino as a custom MIDI controller in your DAW, and use the 
 * relative CC mode.  
 * There are three main modes for sending relative messages, make sure you
 * use the same one in this sketch as in your DAW.
 * 
 * @see relativeCCmode
 * 
 * Written by PieterP, 2019-12-18  
 * https://github.com/tttapa/Control-Surface
 */

/**
 * @example   "Pitch-Bend-Potentiometer.ino"
 * 
 * Pitch-Bend-Potentiometer
 * ========================
 * 
 * This example demonstrates the use of MIDI Pitch Bend potentiometers that
 * can be used for changing effect parameters, volumes, pan and balance
 * controls, etc. It can control almost any knob in your DAW software.
 *
 * @boards  AVR, AVR USB, Nano Every, Due, Nano 33, Teensy 3.x, ESP32
 * 
 * Connections
 * -----------
 * 
 * - A0: wiper of a potentiometer
 * 
 * Connect the left terminal of the potentiometer to ground, and the right one
 * to V<sub>CC</sub>.
 * 
 * Behavior
 * --------
 * 
 * - When you turn the potentiometer, you should receive MIDI Pitch Bend
 *   events on channel 1, with a value between -8192 and +8191.
 * - The analog input is filtered, so there shouldn't be any noise on the 
 *   position. If there is, check your wiring, and make sure that the resistance
 *   of the potentiometer isn't too high (10 kΩ is ideal).
 * 
 * Mapping
 * -------
 * 
 * Select the Arduino as a custom MIDI controller in your DAW, and use the 
 * MIDI learn option to assign the potentiometer to a function.
 * 
 * Written by PieterP, 2019-08-23  
 * https://github.com/tttapa/Control-Surface
 */

/**
 * @example   "CCPotentiometer-Map.ino"
 * 
 * CCPotentiometer-Map
 * ===================
 *
 * @brief   This is an example of the `CCPotentiometer` class of the 
 *          Control_Surface library, and specifically, how to use the `map`
 *          function to account for non-linearities of the potentiometer.
 * 
 * The map function in this example corrects for potentiometers that don't go
 * all the way to the extreme values. Some potentiometers still read a value
 * that's greater than 0 when turned all the way to the left. To fix that, tweak
 * the `minimumValue` constant. If the potentiometer doesn't read the maximum
 * value when turned all the way to the right, tweak the `maximumValue` 
 * constant.
 * 
 * @boards  AVR, AVR USB, Nano Every, Due, Nano 33, ESP32, Teensy 3.x
 * 
 * Connections
 * -----------
 * 
 * - A0: wiper of a potentiometer
 * 
 * Connect the left terminal of the potentiometer to ground, and the right one
 * to V<sub>CC</sub>.
 * 
 * Behavior
 * --------
 * 
 * - If you open the Serial Monitor, you'll see the raw potentiometer values 
 *   being printed.
 * - Turn the potentiometer all the way to the left, and read the value. 
 *   It should print a value close to zero.  
 *   Set `minimumValue` to this printed value plus some safety margin 
 *   (add 5%, for example).  
 * - Now turn the potentiometer all the way to the right, and do the same thing
 *   for `maximumValue`.
 * 
 * Mapping
 * -------
 * 
 * Select the Arduino as a custom MIDI controller in your DAW, and use the 
 * MIDI learn option to assign the potentiometer to a function.  
 * It will send the MIDI Control Change Channel Volume parameter for channel 1.
 * 
 * Written by Pieter P, 16-06-2019  
 * https://github.com/tttapa/Control-Surface
 */

/**
 * @example   "Control-Change-Potentiometer.ino"
 * 
 * Control-Change-Potentiometer
 * ============================
 * 
 * This example demonstrates the use of MIDI Control Change potentiometers that
 * can be used for changing effect parameters, volumes, pan and balance
 * controls, etc. It can control almost any knob in your DAW software.
 *
 * @boards  AVR, AVR USB, Nano Every, Due, Nano 33, Teensy 3.x, ESP32
 * 
 * Connections
 * -----------
 * 
 * - A0: wiper of a potentiometer
 * 
 * Connect the left terminal of the potentiometer to ground, and the right one
 * to V<sub>CC</sub>.
 * 
 * Behavior
 * --------
 * 
 * - When you turn the potentiometer, you should receive MIDI Control Change
 *   events, with a value between 0 and 127.
 * - The analog input is filtered, so there shouldn't be any noise on the 
 *   position. If there is, check your wiring, and make sure that the resistance
 *   of the potentiometer isn't too high (10 kΩ is ideal).
 * 
 * Mapping
 * -------
 * 
 * Select the Arduino as a custom MIDI controller in your DAW, and use the 
 * MIDI learn option to assign the potentiometer to a function.  
 * It will send the MIDI Control Change Channel Volume parameter for channel 1.
 * 
 * Written by PieterP, 2019-08-13  
 * https://github.com/tttapa/Control-Surface
 */

/**
 * @example   "Multiple-Control-Change-Potentiometers.ino"
 * 
 * Multiple-Control-Change-Potentiometers
 * ======================================
 * 
 * This example demonstrates the use of MIDI Control Change potentiometers that
 * can be used for changing effect parameters, volumes, pan and balance
 * controls, etc. It can control almost any knob in your DAW software. 
 * This example shows how to define multiple potentiometers using an array.
 *
 * @boards  AVR, AVR USB, Nano Every, Due, Nano 33, Teensy 3.x
 * 
 * Connections
 * -----------
 * 
 * - A0: wiper of the first potentiometer
 * - A1: wiper of the second potentiometer
 * - ...
 * - A5: wiper of the sixth potentiometer
 * 
 * Connect the left terminal of the potentiometers to ground, and the right one
 * to V<sub>CC</sub>.
 * 
 * Behavior
 * --------
 * 
 * - When you turn a potentiometer, you should receive MIDI Control Change
 *   events, with a value between 0 and 127.
 * - The analog inputs are filtered, so there shouldn't be any noise on the 
 *   position. If there is, check your wiring, and make sure that the resistance
 *   of the potentiometers isn't too high (10 kΩ is ideal).
 * 
 * Mapping
 * -------
 * 
 * Select the Arduino as a custom MIDI controller in your DAW, and use the 
 * MIDI learn option to assign the potentiometers to a function.
 * 
 * Written by PieterP, 2019-08-13  
 * https://github.com/tttapa/Control-Surface
 */

/**
 * @example   "Bank.ino"
 * 
 * Bank
 * ====
 * 
 * This is an example that demonstrates the use of Banks.
 *
 * @boards  AVR, AVR USB, Due, Nano 33, Teensy 3.x
 * 
 * Banks allow you to use a single control for many different actions. 
 * By changing the bank setting, you can change the address of a MIDI Element.
 * 
 * In this example, we will use two potentiometers to control the volume of 
 * eight MIDI channels by using four banks.
 * 
 * The setup is as follows:
 * 
 *     ═══════════   ─╮             ═════════════════
 *      Channel 1     │              Potentiometer 1
 *     ──────────     │  Bank 1      ────────────────
 *      Channel 2     │              Potentiometer 2
 *     ═══════════   ─┤             ═════════════════
 *      Channel 3     │              Potentiometer 1
 *     ──────────     │  Bank 2      ────────────────
 *      Channel 4     │              Potentiometer 2
 *     ═══════════   ─┤             ═════════════════
 *      Channel 5     │              Potentiometer 1
 *     ──────────     │  Bank 3      ────────────────
 *      Channel 6     │              Potentiometer 2
 *     ═══════════   ─┤             ═════════════════
 *      Channel 7     │              Potentiometer 1
 *     ──────────     │  Bank 4      ────────────────
 *      Channel 8     │              Potentiometer 2
 *     ═══════════   ─╯             ═════════════════
 * 
 * When Bank 1 is selected, Potentiometer 1 controls Channel 1, and 
 * Potentiometer 2 controls Channel 2.  
 * When Bank 2 is selected, Potentiometer 1 controls Channel 3, and 
 * Potentiometer 2 controls Channel 4.  
 * When Bank 3 is selected, Potentiometer 1 controls Channel 5, and 
 * Potentiometer 2 controls Channel 6.  
 * When Bank 4 is selected, Potentiometer 1 controls Channel 7, and 
 * Potentiometer 2 controls Channel 8.  
 * 
 * To select the active bank, you can either use the @ref Bank::select method,
 * or you can use one of the many @ref Selectors.  
 * In this example, we'll use an @ref IncrementDecrementSelector. It has one
 * push button to increment the bank setting, and one push button to decrement
 * the bank setting.
 * 
 * To display which bank is currently active, you can use the Selectors with LED
 * feedback in the @ref SelectorsLEDs module, or you can write your own callback
 * that gets called when the setting changes. The latter is demonstrated in the
 * @ref Custom-Selector-Callback.ino example.
 * 
 * Connections
 * -----------
 * 
 * - 2: momentary push button (to ground)
 * - 3: momentary push button (to ground)
 * - A0: wiper of a potentiometer
 * - A1: wiper of a potentiometer
 * 
 * Connect the left terminal of the potentiometer to ground, and the right one
 * to V<sub>CC</sub>.  
 * The internal pull-up resistors for the buttons will be enabled automatically.
 * 
 * Behavior
 * --------
 * 
 * - Press the Bank selector buttons while turning the potentiometers. Notice
 *   how the channel of the MIDI messages changes when you change the Bank, as 
 *   explained above.
 * 
 * Written by PieterP, 2020-02-04  
 * https://github.com/tttapa/Control-Surface
 */

/**
<<<<<<< HEAD
=======
 * @example   "Bankable-Smart-Control-Change-Potentiometer.ino"
 * 
 * Bankable-Smart-Control-Change-Potentiometer
 * ===========================================
 * 
 * This example introduces smart bankable potentiometers to prevent
 * values jumping around when changing banks.
 *  
 * @boards  AVR, AVR USB, Nano Every, Due, Nano 33, Teensy 3.x, ESP32
 * 
 * Connections
 * -----------
 * 
 * - A0: wiper of a potentiometer
 * - 2:  momentary push button (other pin to ground)
 * - 3:  momentary push button (other pin to ground)
 * 
 * Connect the left terminal of the potentiometer to ground, and the right one
 * to V<sub>CC</sub>.  
 * The internal pull-up resistors for the push buttons will be enabled.
 * 
 * Behavior
 * --------
 * 
 * If you move the potentiometer to, say, 60%, then switch to bank #2, move the
 * potentiometer to 20%, and then switch back to bank #1, the potentiometer will
 * be disabled, until you move it up to 60% again.
 * 
 * This prevents values jumping around in your DAW when cycling through the
 * different banks.
 * 
 * Changing banks is done using the two push buttons. The push button on pin 2
 * increments the bank number, the push button on pin 3 decrements the bank 
 * number.
 * 
 * Mapping
 * -------
 * 
 * Select the Arduino as a custom MIDI controller in your DAW, and use the 
 * MIDI learn option to assign the potentiometer to a function, change the  
 * bank using the buttons, and map the potentiometer again.
 * It will send the MIDI Control Change Channel Volume parameter for channels 
 * 1, 2, 3 and 4 (for banks #1, #2, #3 and #4 respectively).
 * 
 * Written by PieterP, 2020-04-09  
 * https://github.com/tttapa/Control-Surface
 */

/**
>>>>>>> d2f600b6
 * @example   "Transposer.ino"
 * 
 * Transposer
 * ==========
 * 
 * This is an example that demonstrates the use a Transposer to transpose the
 * note events sent out by NoteButton%s.
 *
 * @boards  AVR, AVR USB, Nano Every, Due, Nano 33, Teensy 3.x, ESP32
 * 
 * Connections
 * -----------
 * 
 * - 2-9: momentary push buttons (to ground) to use as "piano keys"
 * - 10: momentary push button (to ground) to transpose one semitone up
 * - 11: momentary push button (to ground) to transpose one semitone down
 * 
 * The internal pull-up resistor for the buttons will be enabled automatically.
 * 
 * Behavior
 * --------
 * 
 * - By default, the 8 push buttons on pins 2-9 send MIDI Note events for notes
 *   C4 - C5.
 * - If you press the push button on pin 10, all notes are transposed one 
 *   semitone up.
 * - If you press the push button on pin 11, all notes are transposed one 
 *   semitone down.
 * - If you press the push buttons on pins 10 and 11 simultaneously, the 
 *   transposer resets.
 * 
 * Mapping
 * -------
 * 
 * Route the Arduino MIDI port into a synth to play the notes.
 * 
 * Written by PieterP, 2019-10-26  
 * https://github.com/tttapa/Control-Surface
 */

/**
 * @example   "Custom-Selector-Callback.ino"
 * 
 * Custom-Selector-Callback
 * ========================
 *
 * This example demonstrates how to use custom callbacks to display the value
 * of a selector.
 * 
 * @boards  AVR, AVR USB, Nano 33, Due, Teensy 3.x, ESP8266, ESP32
 * 
 * Connections
 * -----------
 * 
 *   - 10:   Red pin of an RGB LED (+ series resistor)
 *   - 11:   Green pin of an RGB LED (+ series resistor)
 *   - 12:   Blue pin of an RGB LED (+ series resistor)
 *   
 *   - 2:    Push button (to ground, internal pull-up resistor will be used)
 *   - 3:    Push button (to ground, internal pull-up resistor will be used)
 * 
 * Connect the common cathode of the RGB LED to ground.
 * 
 * Behavior
 * --------
 * 
 * The LEDs display the current setting of the bank. 
 * Red is the first bank (0), yellow is the second bank (1), green is the third 
 * bank (2), cyan is the fourth bank (3), blue is the fifth bank (4), and purple
 * is the sixth bank (5).
 * 
 * Use the two push buttons to change the setting. The one on on pin 2 
 * increments the setting, the one on pin 3 decrements the setting.  
 * Keeping one of the buttons pressed will keep on cycling through the settings
 * until you let go of it.  
 * Pressing both buttons simultaneously resets the setting to its initial value.
 * 
 * **Note**: this example doesn't send any MIDI, but you could use it as a 
 * template for a MIDI controller with banks.
 * 
 * Mapping
 * -------
 * 
 * None.
 * 
 * Written by PieterP, 2020-02-03  
 * https://github.com/tttapa/Control-Surface
 */

/**
<<<<<<< HEAD
=======
 * @example   "AppleMIDI.ino"
 * 
 * AppleMIDI
 * =========
 *
 * This example demonstrates how to use the AppleMIDI library to use Control
 * Surface over the network.
 * 
 * This example requires the 
 * [AppleMIDI](https://github.com/lathoub/Arduino-AppleMIDI-Library) and 
 * [MIDI](https://github.com/FortySevenEffects/arduino_midi_library) libraries.
 * 
 * @boards  ESP32
 * 
 * Connections
 * -----------
 * 
 * The on-board LED will be used, as well as the push button on GPIO0. These 
 * should be present on most ESP32 boards, if this is not the case for your 
 * board, connect an LED (+ series resistor) and a push button to the relevant
 * pins (in the "MIDI Elements" section below). For more details, see the 
 * @ref NoteButton.ino and @ref 1.Note-LED.ino examples.
 * 
 * WiFi Credentials
 * ----------------
 * 
 * Open the tab `WiFi-Credentials.example.h`, enter your WiFi credentials, and
 * rename the file to `WiFi-Credentials.h`.
 * 
 * Behavior
 * --------
 * 
 * Upload the code to the ESP32, and open the Serial monitor. You should see
 * output like this
 * 
 * ~~~
 * Connecting to Your WiFi Network ...
 * Connected!
 * IP address: 192.168.1.35
 * mDNS responder started (ESP32.local)
 * ~~~
 * 
 * Next, connect to the device using your DAW or other MIDI software. If the 
 * software supports mDNS (Apple Bonjour), you can use `ESP32.local`, 
 * otherwise, you'll have to use the IP address.
 * 
 * When the connection is successful, you'll see the following message in the
 * Serial monitor:
 * 
 * ~~~
 * Connected to session Your Session Name
 * ~~~
 * 
 * When the button is pushed, a MIDI note on message for note C4 (middle C) is
 * sent.  
 * When the ESP32 receives a MIDI note message for that note, it turn on/off the
 * LED accordingly.
 * 
 * RTP MIDI Bridge (Linux)
 * -----------------------
 * 
 * If you're on Linux, you can use the rtpmidi-bridge application in the example
 * folder. You'll need to install Node.js and NPM.
 * 
 * First, install the necessary dependencies and build tools:
 * 
 * ~~~sh
 * sudo apt install build-essential libasound2-dev libavahi-compat-libdnssd-dev
 * ~~~
 * 
 * Then install the dependencies using NPM:
 * 
 * ~~~sh
 * npm install
 * ~~~
 * You might get a compilation error for the `avahi_pub` module. This is not an
 * issue, it's an optional dependency of the `rtpmidi` module.
 * 
 * Finally, run the application:
 * 
 * ~~~sh
 * node rtpmidi-bridge.js
 * ~~~
 * 
 * The application will initiate a RTP MIDI connection with the ESP32, create
 * virtual MIDI ports, and bridge the MIDI traffic between the RTP MIDI 
 * connection and the virtual MIDI ports.  
 * You can then connect your DAW or other MIDI application to the virtual MIDI 
 * ports.
 * 
 * When the ESP32 is connected, you should see the following in the serial 
 * monitor and the rtpmidi-bridge output respectively:
 * 
 * ~~~
 * Connected to session Node RTPMidi
 * ~~~
 * 
 * ~~~
 * 2020-05-06T15:50:42.956Z info:  Invitation accepted by ESP32
 * 2020-05-06T15:50:42.962Z info:  Data channel to ESP32 established
 * ~~~
 * 
 * Mapping
 * -------
 * 
 * Connect the virtual MIDI ports or the AppleMIDI connection to a device or 
 * application that can send and receive MIDI notes.
 * 
 * Written by PieterP, 2020-05-06  
 * https://github.com/tttapa/Control-Surface
 */

/**
>>>>>>> d2f600b6
 * @example   "SysEx-Send-Receive.ino"
 * 
 * SysEx-Send-Receive
 * ==================
 *
 * Example showing how to send and receive MIDI System Exclusive messages.
 * 
 * @boards  AVR, AVR USB, Nano Every, Due, Nano 33, Teensy 3.x, ESP32
 */

/**
<<<<<<< HEAD
=======
 * @example   "MIDI-Input.ino"
 * 
 * MIDI-Input
 * ==========
 * 
 * This is an example on how to attach your own callbacks for receiving MIDI 
 * input.
 *
 * @boards  AVR, AVR USB, Nano Every, Due, Nano 33, Teensy 3.x, ESP32
 * 
 * Connections
 * -----------
 * 
 * None.
 * 
 * Behavior
 * --------
 * 
 * - When MIDI messages are sent to the USB interface, they are printed to the 
 *   Serial port.
 * 
 * Mapping
 * -------
 * 
 * None.
 * 
 * Written by PieterP, 2020-06-11  
 * https://github.com/tttapa/Control-Surface
 */

/**
>>>>>>> d2f600b6
 * @example   "MIDI_Pipes-Routing.ino"
 * 
 * MIDI_Pipes-Routing
 * ==================
 *
 * MIDI routing using MIDI_Pipe%s.
 * 
 * Bridges the USB MIDI interface to a Serial MIDI interface, and loops back
 * anything it receives on the USB interface.
 * 
 * You can also use the MIDI pipes to route the input and output of Control 
 * Surface itself, not just the input and output of MIDI interfaces. This is
 * demonstrated in the @ref Dual-MIDI-Interface.ino example.
 * 
 * @boards  AVR USB, Due, Nano 33, Teensy 3.x, ESP32
 */

/**
 * @example   "Dual-MIDI-Interface.ino"
 * 
 * Dual-MIDI-Interface
 * ===================
 * 
 * This example demonstrates how to group together two or more MIDI interfaces,
 * so you can send the MIDI output over both MIDI USB and 5-pin DIN MIDI, for 
 * example. MIDI input is received from all interfaces as well.
 * 
 * Also have a look at the @ref MIDI_Pipes-Routing.ino example, the
 * @ref MIDI_Routing module and the @ref MIDI_Pipe documentation for more 
 * information about MIDI routing.  
 * Control Surface can be used as both a MIDI sink and a MIDI source.
 * 
 * When you call `Control_Surface.begin()`, it automatically connects itself to 
 * the default MIDI interface (@ref MIDI_Interface::getDefault()).  
 * If you want to route everything manually, you have to connect it before 
 * calling `Control_Surface.begin()`, or you have to disconnect the default 
 * pipes before connecting your own, using 
 * @ref Control_Surface_::disconnectMIDI_Interfaces().
 *
 * @boards  AVR USB, Nano Every, Due, Teensy 3.x
 * 
 * Connections
 * -----------
 * 
 * - A0: wiper of a potentiometer
 * 
 * Connect the left terminal of the potentiometer to ground, and the right one
 * to V<sub>CC</sub>.
 * 
 * Behavior
 * --------
 * 
 * - When you turn the potentiometer, you should receive MIDI Control Change
 *   events on both the Serial MIDI interface and the USB MIDI interface.
 * - When a MIDI Note event for middle C is received on either MIDI interface,
 *   the state of the built-in LED will change accordingly.
 * 
 * Mapping
 * -------
 * 
 * - None
 * 
 * Written by PieterP, 2019-08-22  
 * https://github.com/tttapa/Control-Surface
 */

/**
 * @example   "Serial-Interface.ino"
 * 
 * Serial-Interface
 * ================
 * 
 * This example demonstrates how to use a Serial MIDI Interface, for use with
 * 5-pin DIN connectors, for example.
 *
 * @boards  AVR, AVR USB, Nano Every, Due, Nano 33, Teensy 3.x, ESP32
 * 
 * Connections
 * -----------
 * 
 * - 5: momentary push button (to ground)
 * 
 * The internal pull-up resistor for the button will be enabled automatically.
 * 
 * Behavior
 * --------
 * 
 * - This is just a simple MIDI controller with a single note button and an LED.
 * 
 * Mapping
 * -------
 * 
 * None.
 * 
 * Written by PieterP, 2020-01-09  
 * https://github.com/tttapa/Control-Surface
 */

/**
<<<<<<< HEAD
=======
 * @example   "MIDI-Output.ino"
 * 
 * MIDI-Output
 * ===========
 * 
 * This is an example on how to send MIDI messages.
 *
 * @boards  AVR, AVR USB, Nano Every, Due, Nano 33, Teensy 3.x, ESP32
 * 
 * For a full list of available MIDI send functions, see @ref MIDI_Sender.
 * 
 * Connections
 * -----------
 * 
 * None.
 * 
 * Behavior
 * --------
 * 
 * - Sends a pair of MIDI note on/off messages every second.
 * 
 * Mapping
 * -------
 * 
 * None.
 * 
 * Written by PieterP, 2020-06-11  
 * https://github.com/tttapa/Control-Surface
 */

/**
>>>>>>> d2f600b6
 * @example   "Send-MIDI-Notes.ino"
 * 
 * Send-MIDI-Notes
 * ===============
 *
 * Example showing how to send MIDI Note messages.
 * 
 * @boards  AVR, AVR USB, Nano Every, Due, Nano 33, Teensy 3.x, ESP32
 */

/**
 * @example   "Debug-MIDI-Interface.ino"
 * 
 * Debug-MIDI-Interface
 * ====================
 * 
 * This example demonstrates how to use the MIDI interface for debugging.
 *
 * @boards  AVR, AVR USB, Nano Every, Due, Nano 33, Teensy 3.x, ESP32
 * 
 * Connections
 * -----------
 * 
 * - 5: momentary push button (to ground)
 * 
 * The internal pull-up resistor for the button will be enabled automatically.
 * 
 * Behavior
 * --------
 * 
 * - Upload the sketch and open the Serial monitor.
 * - Set the line ending to new line or new line and carriage return.
 * - When the button on pin 5 is pressed, a MIDI Note On message is sent for
 *   note C4, and you'll see that event printed in the Serial monitor.
 * - When the button on pin 5 is released, a MIDI Note Off message is sent for 
 *   note C4, and you'll also see that in the monitor.
 * - When you type in "90 3C 7F" (without the quotes), and press enter, the 
 *   built-in LED will light up.
 * - When you type in "80 3C 7F", and press enter, the LED will turn off again.
 * 
 * Mapping
 * -------
 * 
 * None.
 * 
 * Written by PieterP, 2019-08-07  
 * https://github.com/tttapa/Control-Surface
 */

/**
 * @example   "Mackie-Control-Universal-Reverse-Engineering.ino"
 * 
 * Mackie-Control-Universal-Reverse-Engineering
 * ============================================
 *
 * Sketch that reads the MIDI input from the USB MIDI Interface and prints it to
 * the Serial monitor, including the Mackie Control Universal note names.
 * 
 * This is useful to discover what kinds of messages your DAW is sending.
 * 
 * @boards  AVR, AVR USB, Nano Every, Due, Nano 33, Teensy 3.x, ESP32
 */

/**
 * @example   "MIDI-Note-Callback-IR.ino"
 * 
 * MIDI-Note-Callback-IR
 * =====================
 *
 * <https://forum.arduino.cc/index.php?topic=653004>
 * 
 * Listen to MIDI notes 0 and 1, and print when Note On events are received.  
 * This was initially intended to send IR remote commands when a note event
 * is received for one of these notes.
 */

/**
 * @example   "Keyboard-Matrix-BCD.ino"
 * 
 * Keyboard-Matrix-BCD
 * ===================
 *
 * This examples shows how to use a button matrix to read many switches using
 * a BD to decimal decoder.  
 * https://forum.arduino.cc/index.php?topic=651047
 * 
 * @boards  AVR, AVR USB, Nano Every, Due, Nano 33, Teensy 3.x, ESP32
 * 
 * Written by Pieter P, 2019-12-01  
 * https://github.com/tttapa/Control-Surface
 */

/**
 * @example   "MIDI-Input-Callback.ino"
 * 
 * MIDI-Input-Callback
 * ===================
 * 
 * This is an example on how to attach your own callbacks for receiving MIDI 
 * input data.
 *
 * @boards  AVR, AVR USB, Nano Every, Due, Nano 33, Teensy 3.x, ESP32
 * 
 * Connections
 * -----------
 * 
 * None.
 * 
 * Behavior
 * --------
 * 
 * - When MIDI messages are sent to the USB interface, they are printed to the 
 *   Serial port.
 * 
 * Mapping
 * -------
 * 
 * None.
 * 
 * Written by PieterP, 2019-08-07  
 * https://github.com/tttapa/Control-Surface
 */

/**
 * @example   "Transpose-Octave-NC-Button.ino"
 * 
 * Transpose-Octave-NC-Button
 * ==========================
 *
 * <https://github.com/tttapa/Control-Surface/issues/74>
 */

/**
 * @example   "One-Pot-Both-PB-and-CC.ino"
 * 
 * One-Pot-Both-PB-and-CC
 * ======================
 *
 * <https://github.com/tttapa/Control-Surface/issues/40>
 */

/**
 * @example   "MIDI_controller-97.ino"
 * 
 * MIDI_controller-97
 * ==================
 *
 * <https://github.com/tttapa/MIDI_controller/issues/97#issuecomment-564247602>
 * 
 * Many bankable potentiometers and buttons. Bank selector displays bank setting
 * using LEDs.  
 * If any of the buttons is pressed, the LED on pin 22 is turned on.
 * 
 * @boards  Mega
 */

/**
 * @example   "Encoder-Selector-Bank.ino"
 * 
 * Encoder-Selector-Bank
 * =====================
 *
 * https://github.com/tttapa/Control-Surface/issues/66
 */

/**
 * @example   "Bank-Button-Matrix.ino"
 * 
 * Bank-Button-Matrix
 * ==================
 *
 * <https://github.com/tttapa/Control-Surface/issues/38>
 */

/**
 * @example   "VU-Meter-Bridge.ino"
 * 
 * VU-Meter-Bridge
 * ===============
 *
 * This is an example on how to use an OLED display to display the VU meters and
 * mute/solo states of the eight first tracks, by using the Arduino as a Mackie
 * Control Universal. This is an example modified to work with the ESP32 only, 
 * using MIDI over Bluetooth Low Energy.  
 * 
 * @boards  ESP32
 * 
 * Connections
 * -----------
 * 
 * This example drives two SSD1306 OLED displays over SPI
 *  - SCK:  SSD1306 D0
 *  - MOSI: SSD1306 D1
 *  - 15:   SSD1306 DC
 *  - 2:    SSD1306 CS
 * 
 * Add a capacitor between the reset pin of the display and ground, and a 
 * resistor from reset to 3.3V. The values are not critical, 0.1µF and 10kΩ 
 * work fine.  
 * You do need some way to reset the display, without it, it won't work.  
 * Alternatively, you could use an IO pin from the ESP32 to reset the 
 * display, but this just "wastes" a pin.
 * 
 * Behavior
 * --------
 * 
 * The first display should now display the level meters and mute/solo states
 * of the first 8 tracks.
 * 
 * Mapping
 * -------
 * 
 * Map "Control Surface" as a Mackie Control Universal unit in your DAW.
 * 
 * @note    There seem to be some differences in the way some applications 
 *          handle VU meters: some expect the hardware to decay automatically,
 *          some don't.  
 *          If you notice that the meters behave strangely, try both 
 *          MCU::VUDecay::Hold and MCU::VUDecay::Default, or try a different 
 *          decay time.
 * 
 * Demo
 * ----
 * 
 * @htmlonly
 * <iframe width="560" height="315"
 * src="https://www.youtube.com/embed/_NJh6LyJjU8?start=25" frameborder="0"
 * allow="accelerometer; autoplay; encrypted-media; gyroscope;
 * picture-in-picture" allowfullscreen></iframe>
 * @endhtmlonly
 * 
 * Written by PieterP, 2019-08-09  
 * https://github.com/tttapa/Control-Surface
 */

/**
 * @example   "1.Volume-Controlled-USB-DAC.ino"
 * 
 * 1.Volume-Controlled-USB-DAC
 * ===========================
 *
 * This is an example of the VolumeControl class of the Control Surface library.
 * It acts as a USB Audio DAC (Digital-to-Analog Converter).
 * 
 * @boards Teensy 3.x
 * 
 * Connections
 * -----------
 * 
 * This specific example uses an I²S DAC, but you can use other interfaces of 
 * the Teensy Audio library as well. For testing, I'm using a PCM5102a.
 * 
 * - A0: wiper of a potentiometer to change the output volume
 * - 9:  DAC BCK (I²S)
 * - 11: DAC SCK (I²S)
 * - 22: DAC DIN (I²S)
 * - 23: DAC LRCK (I²S)
 * 
 * Connect the left terminal of the potentiometer to ground, and the right one
 * to V<sub>CC</sub>.
 * 
 * Select a USB audio option from the Tools menu in the IDE.
 * 
 * Behavior
 * --------
 * 
 * Upload the sketch, and select the Control Surface as the audio output of your
 * computer. Connect the output of the DAC to a pair of headphones or powered
 * speakers, and play some music.  
 * You can now adjust the volume using the potentiometer.
 * 
 * Mapping
 * -------
 * 
 * None.
 * 
 * Written by PieterP, 2019-08-09  
 * https://github.com/tttapa/Control-Surface 
 */

/**
 * @example   "2.VU-Meter-OLED-USB-DAC.ino"
 * 
 * 2.VU-Meter-OLED-USB-DAC
 * =======================
 *
 * This example shows the usage of the AudioVU and AnalogVUDisplay classes of 
 * the Control Surface library.  
 * 
 * It displays two analog-style VU meters on two 128×64 OLED displays.  
 * The VU meters imitate the inertia and ballistics of real analog VU meters.
 * 
 * It acts as a USB Audio DAC (Digital-to-Analog Converter).
 * 
 * @boards  Teensy 3.x
 * 
 * Connections
 * -----------
 * 
 * - A0: wiper of a potentiometer to change the output volume
 * - A1: wiper of a potentiometer to change the VU gain
 * 
 * - 9:  BCK (I²S)
 * - 11: SCK (I²S)
 * - 22: DIN (I²S)
 * - 23: LRCK (I²S)
 * 
 * - 7:  OLED Data/D1 (SPI MOSI)
 * - 13: OLED Clock/D0 (SPI SCK)
 * - 17: OLED Data/Command
 * - 10: Left OLED Cable Select
 * - 18: Right OLED Cable Select
 * 
 * Add a capacitor between the reset pin of the displays and ground, and a 
 * resistor from reset to 3.3V. The values are not critical, 0.1µF and 10kΩ 
 * work fine.  
 * You do need some way to reset the displays, without it, it won't work.  
 * Alternatively, you could use an IO pin from the Teensy to reset the 
 * displays, but this just "wastes" a pin.
 * 
 * Behavior
 * --------
 * 
 * Upload the sketch, and select the Control Surface as the audio output of your
 * computer. Connect the output of the DAC to a pair of headphones or powered
 * speakers, and play some music.  
 * You should see the VU meters come to life and jump around to the music.
 * 
 * You can now adjust the volume using the potentiometer on pin A0, and the 
 * gain/sensitivity of the meters using the potentiometer on pin A1.
 * 
 * Mapping
 * -------
 * 
 * None.
 * 
 * Demo
 * ----
 * 
 * @todo Add a demo video.
 * 
 * Written by PieterP, 2019-08-09  
 * https://github.com/tttapa/Control-Surface
 */

/**
 * @example   "9.Note-FastLED.ino"
 * 
 * 9.Note-FastLED
 * ==============
 *
 * This example demonstrates the use of addressable LEDs that respond to 
 * incoming  MIDI note events.
 * 
 * @boards  AVR, AVR USB, Due, Nano 33, Teensy 3.x, ESP32
 * 
 * @note    You might lose incoming MIDI data while the LED strip is being 
 *          updated. To avoid this, don't use an Arduino UNO.  
 *          See <https://github.com/FastLED/FastLED/wiki/Interrupt-problems>
 * 
 * Connections  
 * -----------
 * 
 * - 2: Data pin of NeoPixel LED strip with at least 8 pixels.
 * 
 * Behavior
 * --------
 * 
 * If a MIDI Note On event for note 0x3C (C4 or middle C) is sent, the first LED
 * will light up, if a Note Off event for that note is sent, the LED will turn 
 * off.  
 * If a MIDI Note On event for note 0x3D (C#4) is sent, the second LED will 
 * light up, etc.  
 * (A Note On event with a velocity of zero also counts as a Note Off event.)
 * 
 * Mapping
 * -------
 * 
 * Route the MIDI output of a MIDI keyboard to the Arduino's MIDI input. Then
 * play a middle C and some notes above it on the keyboard.
 * 
 * Written by PieterP, 2019-10-15  
 * https://github.com/tttapa/Control-Surface
 */

/**
 * @example   "2.Note-Range-LEDs.ino"
 * 
 * 2.Note-Range-LEDs
 * =================
 *
 * This example demonstrates the use of LEDs that respond to incoming  MIDI
 * note events. The LEDs are driven by a 74HC595 (or equivalent) shift register.
 * 
 * @boards  AVR, AVR USB, Nano Every, Due, Nano 33, Teensy 3.x, ESP32
 * 
 * Connections
 * -----------
 * 
 *   - SS:   74HC595 ST_CP
 *   - MOSI: 74HC595 DS
 *   - SCK:  74HC595 SH_CP
 * 
 * Connect eight LEDs (and series resistors) between the outputs of the shift
 * register and ground.
 * 
 * Remember to connect the enable pin of the shift register to ground and the 
 * master reset pin to Vcc in order to enable it.  
 * 
 * Behavior
 * --------
 * 
 * If a MIDI Note On event for note 0x3C (C4 or middle C) is sent, the first
 * LED will light up, if a Note Off event for that note is sent, the LED will 
 * turn off.  
 * If a MIDI Note On event for note 0x3D (C#4) is sent, the second LED will
 * light up, and so on.  
 * (A Note On event with a velocity of zero also counts as a Note Off event.)
 * 
 * Mapping
 * -------
 * 
 * Route the MIDI output of a MIDI keyboard to the Arduino's MIDI input. Then
 * play some notes between middle C and middle G on the keyboard. The LEDs 
 * should light up when you press the keys.
 * 
 * Written by PieterP, 2019-10-09  
 * https://github.com/tttapa/Control-Surface
 */

/**
 * @example   "3.NoteLEDBar.ino"
 * 
 * 3.NoteLEDBar
 * ============
 *
 * This example demonstrates the use of LED bar graphs that respond to incoming 
 * MIDI note events. The LEDs are driven by a 74HC595 (or equivalent) shift register.
 * 
 * @boards  AVR, AVR USB, Nano Every, Teensy 3.x, ESP32
 * 
 * Connections
 * -----------
 * 
 *   - SS:   74HC595 ST_CP
 *   - MOSI: 74HC595 DS
 *   - SCK:  74HC595 SH_CP
 * 
 * Connect eight LEDs (and series resistors) between the outputs of the shift
 * register and ground.
 * 
 * Remember to connect the enable pin of the shift register to ground and the 
 * master reset pin to Vcc in order to enable it.  
 * 
 * Behavior
 * --------
 * 
 * If a MIDI Note On event for note 0x3C (C4 or middle C) is sent, the LED bar
 * display is turned on, the higher the velocity (the harder you press the key),
 * the more LEDs will turn on.
 * 
 * Mapping
 * -------
 * 
 * Route the MIDI output of a MIDI keyboard or from an audio workstation to 
 * the Arduino's MIDI input.
 * 
 * Written by PieterP, 2019-11-25  
 * https://github.com/tttapa/Control-Surface
 */

/**
 * @example   "5.Note-LED-PWM.ino"
 * 
 * 5.Note-LED-PWM
 * ==============
 *
 * This example demonstrates the use of LEDs that respond to incoming  MIDI
 * note events by changing the brightness of an LED using PWM.
 * 
 * @boards  AVR, AVR USB, Nano Every, Due, Nano 33, Teensy 3.x
 * 
 * Connections
 * -----------
 * 
 * Connect an LED (+ current limiting resistor) to any PWM pin. Then change the
 * pin number in the `ledPin` constant to match the pin with your LED connected.
 * 
 * Behavior
 * --------
 * 
 * If a MIDI Note On event for note 0x3C (C4 or middle C) is sent, the LED will
 * light up, with the brightness depending on the velocity.  
 * If a Note Off event for that note is sent, the LED will turn off.  
 * (A Note On event with a velocity of zero also counts as a Note Off event.)
 * 
 * Mapping
 * -------
 * 
 * Route the MIDI output of a MIDI keyboard to the Arduino's MIDI input. Then
 * play a middle C on the keyboard.
 * 
 * Written by PieterP, 2020-01-03  
 * https://github.com/tttapa/Control-Surface
 */

/**
 * @example   "4.VULEDs.ino"
 * 
 * 4.VULEDs
 * ========
 *
 * This example demonstrates the use of the VULEDs class that displays the VU or
 * level meters from your DAW as an LED bar graph.
 * 
 * Shift registers are used to drive the LEDs.
 * 
 * @boards  AVR, AVR USB, Nano Every, Nano 33, Due, Teensy 3.x, ESP8266, ESP32
 * 
 * Connections
 * -----------
 * 
 *   - SS:   74HC595 ST_CP
 *   - MOSI: 74HC595 DS
 *   - SCK:  74HC595 SH_CP
 *   - A0:   Push button (to ground, internal pull-up resistor will be used)
 * 
 * Connect an LED (and series resistor) between each of the first 12 outputs of 
 * the shift registers and ground.
 * 
 * Remember to connect the enable pin of the shift register to ground and the 
 * master reset pin to Vcc in order to enable it.  
 * 
 * Behavior
 * --------
 * 
 * The LEDs display the level of the first track in your DAW.  
 * When the push button is pressed, the VU meter switches from bar mode to dot 
 * mode and back.
 * 
 * Mapping
 * -------
 * 
 * Map the Arduino as a Mackie Control Universal in your DAW.
 * 
 * Written by PieterP, 2019-12-09  
 * https://github.com/tttapa/Control-Surface
 */

/**
 * @example   "1.Note-LED.ino"
 * 
 * 1.Note-LED
 * ==========
 *
 * This example demonstrates the use of LEDs that respond to incoming  MIDI
 * note events.
 * 
 * @boards  AVR, AVR USB, Nano Every, Due, Nano 33, Teensy 3.x, ESP32
 * 
 * Connections
 * -----------
 * 
 * None.
 * 
 * Behavior
 * --------
 * 
 * If a MIDI Note On event for note 0x3C (C4 or middle C) is sent, the built-in 
 * LED will light up, if a Note Off event for that note is sent, the LED will 
 * turn off.  
 * (A Note On event with a velocity of zero also counts as a Note Off event.)
 * 
 * Mapping
 * -------
 * 
 * Route the MIDI output of a MIDI keyboard to the Arduino's MIDI input. Then
 * play a middle C on the keyboard.
 * 
 * Written by PieterP, 2019-02-07  
 * https://github.com/tttapa/Control-Surface
 */

/**
 * @example   "6.MAX7219-NoteLED.ino"
 * 
 * 6.MAX7219-NoteLED
 * =================
 *
 * This example demonstrates the use of LEDs that respond to incoming  MIDI
 * note events. The LEDs are driven by a MAX7219.
 * 
 * @boards  AVR, AVR USB, Nano Every, Due, Nano 33, Teensy 3.x, ESP32
 * 
 * Connections
 * -----------
 * 
 *   - SS:   MAX7219 CS
 *   - MOSI: MAX7219 DIN
 *   - SCK:  MAX7219 CLK 
 * 
 * Behavior
 * --------
 * 
 * If a MIDI Note On event for note 0x3C (C4 or middle C) is sent, the first 
 * LED of the MAX7219 will light up, if a Note Off event for that note is sent, 
 * the LED will turn off.  
 * (A Note On event with a velocity of zero also counts as a Note Off event.)
 * 
 * Mapping
 * -------
 * 
 * Route the MIDI output of a MIDI keyboard to the Arduino's MIDI input. Then
 * play a middle C on the keyboard.
 * 
 * Written by PieterP, 2020-03-24  
 * https://github.com/tttapa/Control-Surface
 */

/**
 * @example   "10.Note-FastLED-ColorMapper.ino"
 * 
 * 10.Note-FastLED-ColorMapper
 * ===========================
 *
 * This example demonstrates the use of addressable LEDs that respond to 
 * incoming  MIDI note events. This example uses a custom color mapper to
 * get a rainbow effect across the LED strip.
 * 
 * @boards  AVR, AVR USB, Due, Nano 33, Teensy 3.x, ESP32
 * 
 * @note    You might lose incoming MIDI data while the LED strip is being 
 *          updated. To avoid this, don't use an Arduino UNO.  
 *          See <https://github.com/FastLED/FastLED/wiki/Interrupt-problems>
 * 
 * Connections  
 * -----------
 * 
 * - 2: Data pin of NeoPixel LED strip with at least 8 pixels.
 * 
 * Behavior
 * --------
 * 
 * If a MIDI Note On event for note 0x3C (C4 or middle C) is sent, the first LED
 * will light up, if a Note Off event for that note is sent, the LED will turn 
 * off.  
 * If a MIDI Note On event for note 0x3D (C#4) is sent, the second LED will 
 * light up, etc.  
 * (A Note On event with a velocity of zero also counts as a Note Off event.)
 * 
 * Mapping
 * -------
 * 
 * Route the MIDI output of a MIDI keyboard to the Arduino's MIDI input. Then
 * play a middle C and some notes above it on the keyboard.
 * 
 * Written by PieterP, 2019-10-15  
 * https://github.com/tttapa/Control-Surface
 */

/**
 * @example   "MCU-OLED-SSD1306-x2.ino"
 * 
 * MCU-OLED-SSD1306-x2
 * ===================
 *
 * An example demonstrating the use of DisplayElement%s to display information
 * from the DAW on two small OLED displays.
 *
 * @boards  Teensy 3.x
 * 
 * Connections
 * -----------
 * 
 * - 5:  Push button (to ground)
 * - 7:  OLED Data/D1 (SPI MOSI)
 * - 13: OLED Clock/D0 (SPI SCK)
 * - 17: OLED Data/Command
 * - 10: Left OLED Cable Select
 * - 18: Right OLED Cable Select
 * 
 * Add a capacitor between the reset pins of the displays and ground, and a 
 * resistor from reset to 3.3V. The values are not critical, 0.1µF and 10kΩ 
 * work fine.  
 * You do need some way to reset the displays, without it, it won't work.  
 * Alternatively, you could use an IO pin from the Teensy to reset the 
 * displays, but this just "wastes" a pin.
 * 
 * Behavior
 * --------
 * 
 * - The time (bars, beats, fraction), play and record status are shown at the 
 *   top of the display.
 * - For each of the 8 first tracks, a VU level meter with peak indicator and
 *   a V-Pot ring showing the pan are displayed, as well as the the mute, solo 
 *   and record arm status.
 * - Four tracks are displayed at once. By pressing the push button connected
 *   to pin 5, you can switch between two banks to display all 8 tracks.
 * 
 * Mapping
 * -------
 * 
 * Map "Control Surface" as a Mackie Control Universal unit in your DAW.
 * 
 * @note    There seem to be some differences in the way some applications 
 *          handle VU meters: some expect the hardware to decay automatically,
 *          some don't.  
 *          If you notice that the meters behave strangely, try both 
 *          MCU::VUDecay::Hold and MCU::VUDecay::Default, or try a different 
 *          decay time.
 * 
 * Demo
 * ----
 * 
 * @htmlonly
 * <iframe width="560" height="315"
 * src="https://www.youtube.com/embed/upL609Vkzug" frameborder="0"
 * allow="accelerometer; autoplay; encrypted-media; gyroscope;
 * picture-in-picture" allowfullscreen></iframe>
 * @endhtmlonly
 * 
 * Written by PieterP, 2019-10-12  
 * https://github.com/tttapa/Control-Surface
 */

/**
 * @example   "MCU-OLED-SSD1306-MEGA.ino"
 * 
 * MCU-OLED-SSD1306-MEGA
 * =====================
 *
 * An example demonstrating the use of DisplayElement%s to display information
 * from the DAW on a small OLED display.
 *
 * @boards  Mega
 * 
 * Connections
 * -----------
 * 
 * - 5:  Push button (to ground)
 * - 6:  Push button (to ground)
 * - 51  OLED Data/D1 (SPI MOSI)
 * - 52: OLED Clock/D0 (SPI SCK)
 * - 49: OLED Data/Command
 * - 53: OLED Cable Select
 * 
 * Add a capacitor between the reset pin of the display and ground, and a 
 * resistor from reset to 3.3V. The values are not critical, 0.1µF and 10kΩ 
 * work fine.  
 * You do need some way to reset the display, without it, it won't work.  
 * Alternatively, you could use an IO pin from the Arduino to reset the 
 * display, but this just "wastes" a pin.
 * 
 * Behavior
 * --------
 * 
 * - The time (bars, beats, fraction), play and record status are shown at the 
 *   top of the display.
 * - For each of the 8 first tracks, a VU level meter with peak indicator and
 *   a V-Pot ring showing the pan are displayed, as well as the the mute, solo 
 *   and record arm status.
 * - Two tracks are displayed at once. By pressing the push buttons connected
 *   to pins 5 and 6, you can cycle through four banks to display all 8 tracks.
 * 
 * Mapping
 * -------
 * 
 * Map "Control Surface" as a Mackie Control Universal unit in your DAW.
 * 
 * @note    There seem to be some differences in the way some applications 
 *          handle VU meters: some expect the hardware to decay automatically,
 *          some don't.  
 *          If you notice that the meters behave strangely, try both 
 *          MCU::VUDecay::Hold and MCU::VUDecay::Default, or try a different 
 *          decay time.
 * 
 * Written by PieterP, 2019-11-12  
 * https://github.com/tttapa/Control-Surface
 */

/**
 * @example   "MCU-OLED-SSD1306.ino"
 * 
 * MCU-OLED-SSD1306
 * ================
 *
 * An example demonstrating the use of DisplayElement%s to display information
 * from the DAW on a small OLED display.
 *
 * @boards  Teensy 3.x
 * 
 * Connections
 * -----------
 * 
 * - 5:  Push button (to ground)
 * - 6:  Push button (to ground)
 * - 7:  OLED Data/D1 (SPI MOSI)
 * - 13: OLED Clock/D0 (SPI SCK)
 * - 17: OLED Data/Command
 * - 10: OLED Cable Select
 * 
 * Add a capacitor between the reset pin of the display and ground, and a 
 * resistor from reset to 3.3V. The values are not critical, 0.1µF and 10kΩ 
 * work fine.  
 * You do need some way to reset the display, without it, it won't work.  
 * Alternatively, you could use an IO pin from the Teensy to reset the 
 * display, but this just "wastes" a pin.
 * 
 * Behavior
 * --------
 * 
 * - The time (bars, beats, fraction), play and record status are shown at the 
 *   top of the display.
 * - For each of the 8 first tracks, a VU level meter with peak indicator and
 *   a V-Pot ring showing the pan are displayed, as well as the the mute, solo 
 *   and record arm status.
 * - Two tracks are displayed at once. By pressing the push buttons connected
 *   to pins 5 and 6, you can cycle through four banks to display all 8 tracks.
 * 
 * Mapping
 * -------
 * 
 * Map "Control Surface" as a Mackie Control Universal unit in your DAW.
 * 
 * @note    There seem to be some differences in the way some applications 
 *          handle VU meters: some expect the hardware to decay automatically,
 *          some don't.  
 *          If you notice that the meters behave strangely, try both 
 *          MCU::VUDecay::Hold and MCU::VUDecay::Default, or try a different 
 *          decay time.
 * 
 * Written by PieterP, 2019-11-12  
 * https://github.com/tttapa/Control-Surface
 */

/**
 * @example   "2.First-Input.ino"
 * 
 * 2.First-Input
 * =============
 *
 * This is the second example used in the 'Getting Started' guide:
 * https://tttapa.github.io/Control-Surface/Doc/Doxygen/dd/dcc/md_Getting-Started.html
 * 
 * @boards  AVR, AVR USB, Nano Every, Due, Nano 33, Teensy 3.x, ESP32
 * 
 * @htmlonly
 * <iframe width="560" height="315"
 * src="https://www.youtube.com/embed/u1IbYXPT6mM?loop=1" frameborder="0"
 * allow="accelerometer; autoplay; encrypted-media; gyroscope;
 * picture-in-picture" allowfullscreen></iframe>
 * @endhtmlonly
 *
 * Written by PieterP, 2018-08-29  
 * https://github.com/tttapa/Control-Surface
 */

/**
 * @example   "1.First-Output.ino"
 * 
 * 1.First-Output
 * ==============
 *
 * This is the first example used in the 'Getting Started' guide:
 * https://tttapa.github.io/Control-Surface/Doc/Doxygen/dd/dcc/md_Getting-Started.html
 * 
 * @boards  AVR, AVR USB, Nano Every, Due, Nano 33, Teensy 3.x, ESP32
 *
 *  Written by PieterP, 2018-08-29  
 *  https://github.com/tttapa/Control-Surface
 */

/**
 * @example   "FilteredAnalog.ino"
 * 
 * FilteredAnalog
 * ==============
 *
 * This examples shows how to filter an analog input, so you can get the 
 * position of a knob or fader without noise.
 * 
 * @boards  AVR, AVR USB, Nano Every, Due, Nano 33, Teensy 3.x, ESP32
 * 
 * Connections
 * -----------
 * 
 * - A0: wiper of a potentiometer
 * 
 * Connect the left terminal of the potentiometer to ground, and the right one
 * to V<sub>CC</sub>.
 * 
 * Behavior
 * --------
 * 
 * - Upload the sketch to the Arduino, and open the Serial Monitor 
 *   (`CTRL+Shift+M`)
 * - When you turn the potentiometer, you should see the position of the 
 *   potentiometer being printed as a number between 0 and 1023.
 * - The analog input is filtered, so there shouldn't be any noise on the 
 *   position. If there is, check your wiring, and make sure that the resistance
 *   of the potentiometer isn't too high (10 kΩ is ideal). 
 * 
 * Mapping
 * -------
 * 
 * None.
 * 
 * Written by PieterP, 2019-10-10  
 * https://github.com/tttapa/Control-Surface
 */

/**
<<<<<<< HEAD
=======
 * @example   "Custom-MIDI-Sender.ino"
 * 
 * Custom-MIDI-Sender
 * ==================
 * 
 * This is an example that demonstrates how to extend the library using your own
 * MIDI Senders. It implements functionality similar to the built-in 
 * @ref DigitalNoteSender class, but with support for different on and off 
 * velocities.
 * 
 * @see @ref MIDI_Senders for different kinds of MIDI senders to start from.
 *
 * @boards  AVR, AVR USB, Due, Nano 33, Teensy 3.x, ESP32
 * 
 * Connections
 * -----------
 * 
 * - 5: momentary push button (to ground)
 * 
 * The internal pull-up resistor for the button will be enabled automatically.
 * 
 * Behavior
 * --------
 * 
 * - When the button on pin 5 is pressed, a MIDI Note On message is sent for
 *   note C4 with velocity 0x40.
 * - When the button on pin 5 is released, a MIDI Note Off message is sent for 
 *   note C4 with velocity 0x10.
 * 
 * Mapping
 * -------
 * 
 * Select the Arduino as a custom MIDI controller in your DAW, and use the 
 * MIDI learn option to assign the button to a function.
 * 
 * Written by PieterP, 2020-04-18  
 * https://github.com/tttapa/Control-Surface
 */

/**
>>>>>>> d2f600b6
 * @example   "Custom-MIDI-Output-Element.ino"
 * 
 * Custom-MIDI-Output-Element
 * ==========================
 * 
 * This is an example that demonstrates how to extend the library using your own
 * MIDI Output Elements. The example declares a MIDI Output Element that sends 
 * MIDI Note events when a push button is pressed or released. It's a simplified
 * version of the @ref NoteButton class.
 *
 * @boards  AVR, AVR USB, Due, Nano 33, Teensy 3.x, ESP32
 * 
 * Connections
 * -----------
 * 
 * - 5: momentary push button (to ground)
 * 
 * The internal pull-up resistor for the button will be enabled automatically.
 * 
 * Behavior
 * --------
 * 
 * - When the button on pin 5 is pressed, a MIDI Note On message is sent for
 *   note C4.
 * - When the button on pin 5 is released, a MIDI Note Off message is sent for 
 *   note C4.
 * 
 * Mapping
 * -------
 * 
 * Select the Arduino as a custom MIDI controller in your DAW, and use the 
 * MIDI learn option to assign the button to a function.
 * 
 * Written by PieterP, 2020-02-04  
 * https://github.com/tttapa/Control-Surface
 */

/**
 * @example   "Custom-Note-LED-Input-Element-Callback.ino"
 * 
 * Custom-Note-LED-Input-Element-Callback
 * ======================================
 *
 * This example demonstrates how to attach custom callbacks to Note or
 * Control Change MIDI Input Elements.
 *
 * @boards  AVR, AVR USB, Due, Nano 33, Teensy 3.x
 *
 * Connections
 * -----------
 *
 * - Pin 3 (PWM pin): An LED (with current-limiting resistor) to ground.
 *
 * Behavior
 * --------
 *
 * If a MIDI Note On event for note 0x3C (C4 or middle C) is sent, the built-in
 * LED will light up at full brightness,
 * if a Note Off event for that note is sent, the LED will light dimly.  
 * (A Note On event with a velocity of zero also counts as a Note Off event.)
 *
 * Mapping
 * -------
 *
 * Route the MIDI output of a MIDI keyboard to the Arduino's MIDI input. Then
 * play a middle C on the keyboard.
 *
 * Written by PieterP, 2020-03-10  
 * https://github.com/tttapa/Control-Surface
*/

/**
 * @example   "Custom-Note-LED-Input-Element-Callback-FastLED.ino"
 * 
 * Custom-Note-LED-Input-Element-Callback-FastLED
 * ==============================================
 *
 * This example demonstrates how to attach custom callbacks to Note or
 * Control Change MIDI Input Elements.
 *
 * @boards  AVR, AVR USB, Due, Nano 33, Teensy 3.x, ESP32
 *
 * Connections
 * -----------
 *
 * - Pin 2: The data pin of a Neopixel LED strip with (at least) 8 LEDs
 *
 * Behavior
 * --------
 *
 * If a MIDI Note On event for note 0x3C (C4 or middle C) is sent, its velocity
 * value sets the red value of the first LED, note 0x3D controls the green 
 * value of the first LED, note 0x3E controls the blue value of the first LED,
 * note 0x3F controls the red value of the second LED, 0x40 controls the green
 * value of the second LED, etc.
 *
 * Mapping
 * -------
 *
 * Route the MIDI output of a MIDI keyboard to the Arduino's MIDI input. Then
 * play some notes in the two octaves above middle C.  
 * Alternatively, map it in you DAW, for example, in VirtualDJ:  
 * `<color notered="0x3C" notegreen="0x3D" noteblue="0x3E" ... />`
 *
 * Written by PieterP, 2020-03-12  
 * https://github.com/tttapa/Control-Surface
 */

/**
 * @example   "STL-test.ino"
 * 
 * STL-test
 * ========
 *
 * @boards  AVR, AVR USB, Nano Every, Nano 33, Teensy 3.x, ESP8266, ESP32
 */

/**
 * @example   "CountPressedButtons.ino"
 * 
 * CountPressedButtons
 * ===================
 *
 * Example of using the standard library algorithms and the Button class.
 *
 * @boards  AVR, AVR USB, Nano Every, Nano 33, Due, Teensy 3.x, ESP8266, ESP32
 * 
 * This sketch reads a number of push buttons or switches, and uses the standard
 * library algorithms to count how many of them are pressed.
 * 
 * The internal pull-up resistors are enabled and the switches are debounced.
 *
 * Written by PieterP, 2019-11-24  
 * https://github.com/tttapa/Arduino-Helpers
 */

/**
 * @example   "Numeric.ino"
 * 
 * Numeric
 * =======
 *
 * Example of using the standard library numeric functions.
 *
 * @boards  AVR, AVR USB, Nano Every, Nano 33, Due, Teensy 3.x, ESP8266, ESP32
 *
 * This sketch creates an incremental array using the iota function, then
 * computes the inner product of the vector with itself, and uses that to
 * calculate the norm of the vector.
 *
 * **Output**
 * ~~~
 * v      = [1, 2, 3, 4, 5, 6, 7, 8, 9, 10]
 * 〈v, v〉 = 385
 * ‖v‖    = 19.6214160
 * ~~~
 * 
 * Written by PieterP, 2019-11-18  
 * https://github.com/tttapa/Arduino-Helpers
 */

/**
 * @example   "ArraySort.ino"
 * 
 * ArraySort
 * =========
 *
 * Example of using the standard library algorithms.
 *
 * @boards  AVR, AVR USB, Nano Every, Nano 33, Due, Teensy 3.x, ESP8266, ESP32
 *
 * This sketch creates an array with an unordered sequence of 10 numbers.
 * It prints the array, and then creates a reverse view on the 6 elements in the 
 * middle of the array and sorts it.
 * The resulting array has the same elements in the 4 outermost places, but the
 * 6 elements in the middle have been sorted in reverse order.
 *
 * **Output**
 * ~~~
 * Before sorting: 3, 5, 9, 2, 1, 8, 6, 4, 7, 0
 *   Sorting            ├─────────────────┤      in ascending order
 * After sorting:  3, 5, 1, 2, 4, 6, 8, 9, 7, 0
 *   Sorting            ├─────────────────┤      in descending order
 * After sorting:  3, 5, 9, 8, 6, 4, 2, 1, 7, 0
 * ~~~
 * 
 * Written by PieterP, 2019-11-12
 * https://github.com/tttapa/Arduino-Helpers
 */

/**
 * @example   "Complex.ino"
 * 
 * Complex
 * =======
 *
 * Example of using the standard library complex numbers.
 *
 * @boards  AVR, AVR USB, Nano Every, Nano 33, Due, Teensy 3.x, ESP8266, ESP32
 *
 * **Output**
 * ~~~
 * √(2i) = (1.00,1.00)
 * ~~~
 * 
 * Written by PieterP, 2019-11-14
 * https://github.com/tttapa/Arduino-Helpers
 */

/**
 * @example   "1.FilteredAnalog-Advanced.ino"
 * 
 * 1.FilteredAnalog-Advanced
 * =========================
 *
 * This examples shows how to filter an analog input, so you can get the 
 * position of a knob or fader without noise.
 * 
 * @boards  AVR, AVR USB, Nano Every, Nano 33, Due, Teensy 3.x, ESP8266, ESP32
 * 
 * Connections
 * -----------
 * 
 * - A0: wiper of a potentiometer
 * 
 * Connect the left terminal of the potentiometer to ground, and the right one
 * to V<sub>CC</sub>.
 * 
 * Behavior
 * --------
 * 
 * - Upload the sketch to the Arduino, and open the Serial Monitor 
 *   (`CTRL+Shift+M`)
 * - When you turn the potentiometer, you should see the position of the 
 *   potentiometer being printed as a number between 0 and 1023.
 * - The analog input is filtered, so there shouldn't be any noise on the 
 *   position. If there is, check your wiring, and make sure that the resistance
 *   of the potentiometer isn't too high (10 kΩ is ideal). 
 * 
 * A simpler version of this example can be found in 
 * @ref 1.FilteredAnalog.ino.
 * 
 * Written by PieterP, 2019-10-10  
 * https://github.com/tttapa/Arduino-Helpers
 */

/**
 * @example   "1.FilteredAnalog.ino"
 * 
 * 1.FilteredAnalog
 * ================
 *
 * This examples shows how to filter an analog input, so you can get the 
 * position of a knob or fader without noise.
 * 
 * @boards  AVR, AVR USB, Nano Every, Nano 33, Due, Teensy 3.x, ESP8266, ESP32
 * 
 * Connections
 * -----------
 * 
 * - A0: wiper of a potentiometer
 * 
 * Connect the left terminal of the potentiometer to ground, and the right one
 * to V<sub>CC</sub>.
 * 
 * Behavior
 * --------
 * 
 * - Upload the sketch to the Arduino, and open the Serial Monitor 
 *   (`CTRL+Shift+M`)
 * - When you turn the potentiometer, you should see the position of the 
 *   potentiometer being printed as a number between 0 and 1023.
 * - The analog input is filtered, so there shouldn't be any noise on the 
 *   position. If there is, check your wiring, and make sure that the resistance
 *   of the potentiometer isn't too high (10 kΩ is ideal). 
 * 
 * The example @ref 1.FilteredAnalog-Advanced.ino has more information about the
 * parameters you can pass to the FilteredAnalog class to tweak the filters,
 * increase the resolution, etc.
 * 
 * Written by PieterP, 2019-10-10  
 * https://github.com/tttapa/Arduino-Helpers
 */

/**
 * @example   "2.Button.ino"
 * 
 * 2.Button
 * ========
 *
 * This examples shows how to use the debounced Button class to toggle an LED.
 * 
 * @boards  AVR, AVR USB, Nano Every, Nano 33, Due, Teensy 3.x, ESP8266, ESP32
 * 
 * Connections
 * -----------
 * 
 * - 2: Momentary push button (other pin to ground)
 * 
 * The internal pull-up resistor will be enabled.
 * 
 * Behavior
 * --------
 * 
 * - If you press the push button once, the built-in LED is turned on.
 * - If you press the button again, the LED is turned off again.
 * 
 * Written by PieterP, 2019-11-22  
 * https://github.com/tttapa/Arduino-Helpers
 */

/**
 * @example   "Blink-Frequency-Buttons.ino"
 * 
 * Blink-Frequency-Buttons
 * =======================
 *
 * This examples shows how to use two push buttons to set the frequency at which
 * an LED blinks.
 * 
 * @boards  AVR, AVR USB, Nano Every, Nano 33, Due, Teensy 3.x, ESP8266, ESP32
 * 
 * Connections
 * -----------
 * 
 * - 2: Momentary push button (other pin to ground)
 * - 3: Momentary push button (other pin to ground)
 * 
 * The internal pull-up resistors will be enabled.
 * 
 * Behavior
 * --------
 * 
 * - If you press the first push button, the LED blinks faster.
 * - If you press the second push button, the LED blinks slower.
 * - You can press and hold one of the push buttons to change the frequency by
 *   multiple steps.
 * - If you press both buttons at the same time, the frequency is reset to the
 *   initial default frequency.
 * 
 * Written by PieterP, 2019-12-10  
 * https://github.com/tttapa/Arduino-Helpers
 */

/**
 * @example   "Toggle-LEDs.ino"
 * 
 * Toggle-LEDs
 * ===========
 *
 * This example demonstrates the use of push buttons and LEDs and how to use
 * shift registers and analog multiplexers to save pins.
 * 
 * @boards  AVR, AVR USB, Nano Every, Nano 33, Due, Teensy 3.x, ESP8266, ESP32
 * 
 * Connections
 * -----------
 * 
 *   - SS:   74HC595 ST_CP
 *   - MOSI: 74HC595 DS
 *   - SCK:  74HC595 SH_CP
 *   - 2: 74HC4067 A (COM OUT/IN)
 *   - 3: 74HC4067 S0
 *   - 4: 74HC4067 S1
 *   - 5: 74HC4067 S2
 *   - 6: 74HC4067 S3
 * 
 * Connect 16 momentary push buttons between the input pins of the 
 * multiplexer and ground.  
 * The internal pull-up resistor for the buttons will be enabled automatically,
 * so no external resistors are necessary.
 * 
 * Connect 16 LEDs (and series resistors) between the eight outputs of the
 * two shift registers and ground. 
 * 
 * Remember to connect the enable pins of both the multiplexer and the shift
 * registers to ground in order to enable them. Also connect the master reset 
 * pin of the shift registers to Vcc.  
 * Connect the serial data output of the first shift register (QH' or Q7S) to
 * the serial input of the second shift register.
 * 
 * Behavior
 * --------
 *  
 * Pressing the first button will turn on the first LED. Pressing it again will
 * turn it off again.
 * Pressing the second button will turn on the second LED. Pressing it again 
 * will turn it off again, and so on.
 * 
 * Written by PieterP, 2018-08-28  
 * https://github.com/tttapa/Arduino-Helpers
 */

/**
 * @example   "2.DigitalReadSerial.ino"
 * 
 * 2.DigitalReadSerial
 * ===================
 *
 * This is an example of the AnalogMultiplex class. It prints the states of all
 * 16 switches connected to a multiplexers to the serial monitor.
 * 
 * @boards  AVR, AVR USB, Nano Every, Nano 33, Due, Teensy 3.x, ESP8266, ESP32
 * 
 * Connections
 * -----------
 * 
 *  - 2: CD74HC4067 signal pin ("common input/output")
 *  - 3: CD74HC4067 address pin S0
 *  - 4: CD74HC4067 address pin S1
 *  - 5: CD74HC4067 address pin S2
 *  - 6: CD74HC4067 address pin S3
 *  
 * Optionally you can connect the enable pin as well, this is useful
 * if you want to use multiple multiplexers with the same address 
 * lines and the same analog input. Otherwise, just connect the enable
 * pin to ground.
 * 
 * If you are using a 3-bit multiplexer, like the CD74HC4051, you can
 * uncomment the code specific to this multiplexer, and use only three
 * address pins.
 * 
 * Connect a switch or push button between each input pin of the multiplexer and
 * ground. A pull-up resistor is not necessary, because we'll use the internal 
 * one.
 *  
 * Behavior
 * --------
 * 
 * Open the serial monitor (CTRL+SHIFT+M) or the serial plotter (CTRL+SHIFT+L),
 * and press some buttons, you should see all 16 signals printed or plotted.
 * 
 * Written by Pieter P, 2019-08-08   
 * https://github.com/tttapa/Arduino-Helpers
 */

/**
 * @example   "1.AnalogReadSerial.ino"
 * 
 * 1.AnalogReadSerial
 * ==================
 *
 * This is an example of the AnalogMultiplex class. It prints the values of all
 * 16 inputs of a multiplexers to the serial monitor.
 * 
 * @boards  AVR, AVR USB, Nano Every, Nano 33, Due, Teensy 3.x, ESP8266, ESP32
 * 
 * Connections
 * -----------
 * 
 *  - A0: CD74HC4067 signal pin ("common input/output")
 *  - 3:  CD74HC4067 address pin S0
 *  - 4:  CD74HC4067 address pin S1
 *  - 5:  CD74HC4067 address pin S2
 *  - 6:  CD74HC4067 address pin S3
 *  
 * Optionally you can connect the enable pin as well, this is useful
 * if you want to use multiple multiplexers with the same address 
 * lines and the same analog input. Otherwise, just connect the enable
 * pin to ground.
 * 
 * If you are using a 3-bit multiplexer, like the CD74HC4051, you can
 * uncomment the code specific to this multiplexer, and use only three
 * address pins.
 *  
 * Behavior
 * --------
 * 
 * Connect some potentiometers or other analog sensors to the 16 inputs
 * of the multiplexer, and open the serial monitor (CTRL+SHIFT+M) or the
 * serial plotter (CTRL+SHIFT+L). You should see all 16 signals printed
 * or plotted.
 * 
 * Written by Pieter P, 31-01-2019  
 * https://github.com/tttapa/Arduino-Helpers
 */

/**
 * @example   "3.FilteredAnalogReadSerial.ino"
 * 
 * 3.FilteredAnalogReadSerial
 * ==========================
 *
 * This is an example of the AnalogMultiplex and the FilteredAnalog classes. 
 * It prints the filtered values of all 16 inputs of a multiplexers to the 
 * serial monitor.
 * 
 * @boards  AVR, AVR USB, Nano Every, Nano 33, Due, Teensy 3.x, ESP8266, ESP32
 * 
 * Connections
 * -----------
 * 
 *  - A0: CD74HC4067 signal pin ("common input/output")
 *  - 3:  CD74HC4067 address pin S0
 *  - 4:  CD74HC4067 address pin S1
 *  - 5:  CD74HC4067 address pin S2
 *  - 6:  CD74HC4067 address pin S3
 *  
 * Optionally you can connect the enable pin as well, this is useful
 * if you want to use multiple multiplexers with the same address 
 * lines and the same analog input. Otherwise, just connect the enable
 * pin to ground.
 * 
 * If you are using a 3-bit multiplexer, like the CD74HC4051, you can
 * uncomment the code specific to this multiplexer, and use only three
 * address pins.
 *  
 * Behavior
 * --------
 * 
 * Connect some potentiometers or other analog sensors to the 16 inputs
 * of the multiplexer, and open the serial monitor (CTRL+SHIFT+M) or the
 * serial plotter (CTRL+SHIFT+L). You should see all 16 signals printed
 * or plotted.
 * 
 * Written by Pieter P, 09-04-2019  
 * https://github.com/tttapa/Arduino-Helpers
 */

/**
 * @example   "1.MAX7219-Blink.ino"
 * 
 * 1.MAX7219-Blink
 * ===============
 *
 * This example demonstrates the use of MAX7219 LED outputs as if they were just
 * normal IO pins, using `digitalWrite`.
 * 
 * @boards  AVR, AVR USB, Nano Every, Nano 33, Due, Teensy 3.x, ESP8266, ESP32
 * 
 * Connections
 * -----------
 * 
 *   - SS:   MAX7219 CS
 *   - MOSI: MAX7219 DIN
 *   - SCK:  MAX7219 CLK
 * 
 * Behavior
 * --------
 * 
 * This sketch will blink the first and the last LEDs once a second, in an 
 * alternating pattern.
 * 
 * Written by PieterP, 2020-03-24  
 * https://github.com/tttapa/Arduino-Helpers
 */

/**
 * @example   "1.SPI-Blink.ino"
 * 
 * 1.SPI-Blink
 * ===========
 *
 * This example demonstrates the use of shift registers as if they were just
 * normal IO pins. The SPI interface is used because it's easy and fast.
 * 
 * @boards  AVR, AVR USB, Nano Every, Nano 33, Due, Teensy 3.x, ESP8266, ESP32
 * 
 * Connections
 * -----------
 * 
 *   - SS:   74HC595 ST_CP
 *   - MOSI: 74HC595 DS
 *   - SCK:  74HC595 SH_CP
 * 
 * Connect an LED (and series resistor) between the first output of the
 * shift register and ground.
 * 
 * Remember to connect the enable pin of the shift register to ground and the 
 * master reset pin to Vcc in order to enable it.  
 * 
 * Behavior
 * --------
 * 
 * This sketch will blink the LED once a second.
 * 
 * Written by PieterP, 2018-09-01
 * https://github.com/tttapa/Arduino-Helpers
 */

/**
 * @example   "2.BitBang-Blink.ino"
 * 
 * 2.BitBang-Blink
 * ===============
 *
 * This example demonstrates the use of shift registers as if they were just
 * normal IO pins. This version uses bit-banging to drive the  shift register. 
 * You should probably be using the SPI version instead.
 * 
 * @boards  AVR, AVR USB, Nano Every, Nano 33, Due, Teensy 3.x, ESP8266, ESP32
 * 
 * Connections
 * -----------
 * 
 *   - 10: 74HC595 ST_CP
 *   - 11: 74HC595 DS
 *   - 13: 74HC595 SH_CP
 * 
 * Connect an LED (and series resistor) between the first output of the
 * shift register and ground.
 * 
 * Remember to connect the enable pin the shift register to ground and the 
 * master reset pin to Vcc in order to enable it.  
 * 
 * Behavior
 * --------
 * 
 * This sketch will blink the LED once a second.
 * 
 * Written by PieterP, 2018-09-01
 * https://github.com/tttapa/Arduino-Helpers
 */

/**
 * @example   "2.RGB-LED-Chaser.ino"
 * 
 * 2.RGB-LED-Chaser
 * ================
 *
 * This is an example of the ShiftRegisterOut class of the Control Surface 
 * library. It creates light effects using three 8-bit shift registers and some
 * RGB LEDs.
 *
 * @boards  AVR, AVR USB, Nano Every, Nano 33, Due, Teensy 3.x, ESP8266, ESP32
 *
 * Connections
 * -----------
 *
 * Connect three daisy-chained shift registers to the SPI pins.  
 * Connect 8 RGB LEDs (+ current limiting resistors) to the outputs of the shift
 * registers.
 * 
 * ```
 * SCK   >───────────┬──────────────────────┬──────────────────────┐
 *           ┏━━━━━━━┷━━━━━━━┓      ┏━━━━━━━┷━━━━━━━┓      ┏━━━━━━━┷━━━━━━━┓
 *           ┃     SH_CP     ┃      ┃     SH_CP     ┃      ┃     SH_CP     ┃
 * MOSI  >───┨ DS        Q7S ┠──────┨ DS        Q7S ┠──────┨ DS        Q7S ┃
 *           ┃     ST_CP     ┃      ┃     ST_CP     ┃      ┃     ST_CP     ┃
 *           ┗━━━━━━━┯━━━━━━━┛      ┗━━━━━━━┯━━━━━━━┛      ┗━━━━━━━┯━━━━━━━┛
 * SS    >───────────┴──────────────────────┴──────────────────────┘
 * ```
 * Remember to connect the enable pin of the shift register to ground and the 
 * master reset pin to Vcc in order to enable it.  
 * 
 * The order of the colors doesn't matter. You can change them in software using
 * the `ShiftRegisterOutRGB::redBit`, `ShiftRegisterOutRGB::greenBit` and 
 * `ShiftRegisterOutRGB::blueBit` constants.
 * 
 * If you wired the LEDs as RGB (red first, then green and then blue), the red 
 * bit is 0, the green bit is 1 and the blue bit is 2.  
 * If you wired the LEDs as BGR (blue first, then green and then red), the red
 * bit is 2, the green bit is 1 and the blue bit is 0.  
 * Other combinations are possible as well.
 * 
 * Behavior
 * --------
 * 
 * This example will turn on all red LEDs one by one, then turn them off one by
 * one, next, it will turn on and off all green LEDs in the same manner, and
 * finally the same for the blue LEDs. This is repeated indefinitely.
 * 
 * Demo
 * ----
 * 
 * @htmlonly
 * <iframe width="560" height="315"
 * src="https://www.youtube.com/embed/7ywcTTdnseU?loop=1" frameborder="0"
 * allow="accelerometer; autoplay; encrypted-media; gyroscope;
 * picture-in-picture" allowfullscreen></iframe>
 * @endhtmlonly
 * 
 * Written by Pieter P, 2018-07-13  
 * https://github.com/tttapa/Arduino-Helpers
 */

/**
 * @example   "MCP23017-Encoders-No-Interrupts.ino"
 * 
 * MCP23017-Encoders-No-Interrupts
 * ===============================
 *
 * This example demonstrates the use of MCP23017 I²C port expanders with rotary
 * encoders.
 * 
 * @boards  AVR, AVR USB, Nano Every, Nano 33, Due, Teensy 3.x, ESP8266, ESP32
 * 
 * Connections
 * -----------
 * 
 *   - SDA:  MCP23017 SDA
 *   - SCL:  MCP23017 SCL
 *   - 12:   MCP23017 INTA or INTB
 *   
 * Connect up to 8 encoders to the MCP23017's GPIO pins: 
 * the first encoder connects to GPIO A0 and A1, the second encoder connects to 
 * GPIO A2 and A3, ..., the eighth encoder connects to GPIO B6 and B7.  
 * Connect the "common" pins of the encoders to ground.  
 * The built-in pull-up resistors of the MCP23017 will be enabled.
 * 
 * Make sure that the reset and address pins are all configured correctly 
 * (reset to Vcc; A0, A1 and A2 to ground).
 * 
 * If you need more than one MCP23017 with encoders, you can connect their 
 * interrupt pins together. This does result in higher latency, because on 
 * average, half of the total number of MCP23017s have to be polled, which is 
 * relatively slow, and might lead to missed pulses when using a large number
 * of encoders.
 * 
 * Behavior
 * --------
 * 
 * When the position of one of the encoders changes, it is printed to the Serial
 * monitor.
 * 
 * Cautions
 * --------
 * 
 * The interrupt pin of the MCP23017 doesn't trigger a hardware interrupt on the
 * Arduino. It's used only to determine whether the Arduino should read the GPIO
 * registers from the MCP23017.  
 * If the update function isn't called often enough, you will miss encoder 
 * pulses, and the position will be incorrect.  
 * It's very important to keep your main loop free from any code that blocks for
 * more than a couple of hundreds of microseconds.
 * 
 * Written by PieterP, 2020-04-06  
 * https://github.com/tttapa/Arduino-Helpers
 */

/**
 * @example   "MCP23017-Encoders-Interrupts.ino"
 * 
 * MCP23017-Encoders-Interrupts
 * ============================
 *
 * This example demonstrates the use of MCP23017 I²C port expanders with rotary
 * encoders, using hardware interrupts so you don't miss any pulses.
 * 
 * @boards  Teensy 3.x
 * 
 * This only works on Teensy boards, and maybe on other ARM boards.  
 * I've tested it using a Teensy 3.2 and a Teensy 4.0.
 * 
 * AVR boards (Arduino Uno, Mega, etc.) don't support I²C inside of interrupt
 * service routines, so there's no way to read the state of the MCP23017
 * inside of an ISR.  
 * The same goes for ESP32 and ESP8266, although there may be ways around
 * this by using alternative I²C drivers or by using FreeRTOS features.
 * 
 * Connections
 * -----------
 * 
 *   - SDA:  MCP23017 SDA
 *   - SCL:  MCP23017 SCL
 *   - 12:   MCP23017 INTA or INTB
 *   
 * Connect up to 8 encoders to the MCP23017's GPIO pins: 
 * the first encoder connects to GPIO A0 and A1, the second encoder connects to 
 * GPIO A2 and A3, ..., the eighth encoder connects to GPIO B6 and B7.  
 * Connect the "common" pins of the encoders to ground.  
 * The built-in pull-up resistors of the MCP23017 will be enabled.
 * 
 * Make sure that the reset and address pins are all configured correctly 
 * (reset to Vcc; A0, A1 and A2 to ground).
 * 
 * If you need more than one MCP23017 with encoders, you can connect their 
 * interrupt pins together. This does result in higher latency, because on 
 * average, half of the total number of MCP23017s have to be polled, which is 
 * relatively slow, and might lead to missed pulses when using a large number
 * of encoders.
 * 
 * Behavior
 * --------
 * 
 * When the position of one of the encoders changes, it is printed to the Serial
 * monitor.
 * 
 * The interrupt pin of the MCP23017 triggers a hardware interrupt on the
 * Arduino. This means that you don't have to manually poll the encoders all
 * the time.
 * 
 * Written by PieterP, 2020-04-06  
 * https://github.com/tttapa/Arduino-Helpers
 */

/**
 * @example   "Debug.ino"
 * 
 * Debug
 * =====
 *
 * This examples shows how use the debug macros for printing different kinds of
 * debugging information
 * 
 * @boards  AVR, AVR USB, Nano Every, Nano 33, Due, Teensy 3.x, ESP8266, ESP32
 * 
 * Behavior
 * --------
 * 
 * - Enable debugging in `src/AH/Settings/Settings.hpp`.
 * - Upload the sketch to the Arduino, and open the Serial Monitor 
 *   (`CTRL+Shift+M`)
 * - Every five seconds, debugging information is printed, for example:
 * 
 * ~~~
 * This is the result of `DEBUG`
 * [/home/pieter/GitHub/Arduino-Debugging/Example/Example.ino:12]:	This is the result of `DEBUGREF`
 * [void loop() @ line 13]:	This is the result of `DEBUGFN`
 * [0:2:11.085]:	This is the result of `DEBUGTIME`
 * a = 1, b = 2, c = 3
 * log10(1000) - 2 = 1.00
 * millis() = 131085
 * Serial.read() = -1
 * [int someFunction(int) @ line 26]:	parameter = 42
 * ~~~
 * 
 * @see @ref md_pages_Debug for instructions on how to add an option in the 
 *      Arduino IDE to easily enable and disable debugging.
 * 
 * Written by PieterP, 2018-07-31  
 * https://github.com/tttapa/Arduino-Helpers
 */

/**
 * @example   "Quaternion.ino"
 * 
 * Quaternion
 * ==========
 *
 * Simple Quaternion test.
 *
 * @boards  AVR, AVR USB, Nano Every, Nano 33, Due, Teensy 3.x, ESP8266, ESP32
 *
 * Written by PieterP, 2020-03-24  
 * https://github.com/tttapa/Arduino-Helpers
 */

/**
 * @example   "BlinkWithoutDelay-Timer.ino"
 * 
 * BlinkWithoutDelay-Timer
 * =======================
 *
 * This examples shows how use the Timer class to blink an LED every
 * second, in a non-blocking fashion (without using delay).
 * 
 * @boards  AVR, AVR USB, Nano Every, Nano 33, Due, Teensy 3.x, ESP8266, ESP32
 * 
 * Behavior
 * --------
 * 
 * Blinks the built-in LED every second.
 * 
 * Written by PieterP, 2019-12-06  
 * https://github.com/tttapa/Arduino-Helpers
 */
<|MERGE_RESOLUTION|>--- conflicted
+++ resolved
@@ -606,8 +606,6 @@
  */
 
 /**
-<<<<<<< HEAD
-=======
  * @example   "Bankable-Smart-Control-Change-Potentiometer.ino"
  * 
  * Bankable-Smart-Control-Change-Potentiometer
@@ -657,7 +655,6 @@
  */
 
 /**
->>>>>>> d2f600b6
  * @example   "Transposer.ino"
  * 
  * Transposer
@@ -748,8 +745,6 @@
  */
 
 /**
-<<<<<<< HEAD
-=======
  * @example   "AppleMIDI.ino"
  * 
  * AppleMIDI
@@ -863,7 +858,6 @@
  */
 
 /**
->>>>>>> d2f600b6
  * @example   "SysEx-Send-Receive.ino"
  * 
  * SysEx-Send-Receive
@@ -875,8 +869,6 @@
  */
 
 /**
-<<<<<<< HEAD
-=======
  * @example   "MIDI-Input.ino"
  * 
  * MIDI-Input
@@ -908,7 +900,6 @@
  */
 
 /**
->>>>>>> d2f600b6
  * @example   "MIDI_Pipes-Routing.ino"
  * 
  * MIDI_Pipes-Routing
@@ -1008,8 +999,6 @@
  */
 
 /**
-<<<<<<< HEAD
-=======
  * @example   "MIDI-Output.ino"
  * 
  * MIDI-Output
@@ -1041,7 +1030,6 @@
  */
 
 /**
->>>>>>> d2f600b6
  * @example   "Send-MIDI-Notes.ino"
  * 
  * Send-MIDI-Notes
@@ -1954,8 +1942,6 @@
  */
 
 /**
-<<<<<<< HEAD
-=======
  * @example   "Custom-MIDI-Sender.ino"
  * 
  * Custom-MIDI-Sender
@@ -1996,7 +1982,6 @@
  */
 
 /**
->>>>>>> d2f600b6
  * @example   "Custom-MIDI-Output-Element.ino"
  * 
  * Custom-MIDI-Output-Element
