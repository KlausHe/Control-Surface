<!DOCTYPE HTML PUBLIC "-//W3C//DTD HTML 4.01 Transitional//EN">

<html lang="en">

<head>
  <meta http-equiv="Content-Type" content="text/html; charset=UTF-8">
<<<<<<< HEAD
  <title>LCOV - 80ba08a3895ece11ffdc0615e2a6f53de411ae19 - src/AH/Math/IncreaseBitDepth.hpp - functions</title>
=======
  <title>LCOV - 62f9b31690cd326528909dc900cfda9ba79bd101 - src/AH/Math/IncreaseBitDepth.hpp - functions</title>
>>>>>>> c8d7535e
  <link rel="stylesheet" type="text/css" href="../../../gcov.css">
</head>

<body>

  <table width="100%" border=0 cellspacing=0 cellpadding=0>
    <tr><td class="title">LCOV - code coverage report</td></tr>
    <tr><td class="ruler"><img src="../../../glass.png" width=3 height=3 alt=""></td></tr>

    <tr>
      <td width="100%">
        <table cellpadding=1 border=0 width="100%">
          <tr>
            <td width="10%" class="headerItem">Current view:</td>
            <td width="35%" class="headerValue"><a href="../../../index.html">top level</a> - <a href="index.html">src/AH/Math</a> - IncreaseBitDepth.hpp<span style="font-size: 80%;"> (<a href="IncreaseBitDepth.hpp.gcov.html">source</a> / functions)</span></td>
            <td width="5%"></td>
            <td width="15%"></td>
            <td width="10%" class="headerCovTableHead">Hit</td>
            <td width="10%" class="headerCovTableHead">Total</td>
            <td width="15%" class="headerCovTableHead">Coverage</td>
          </tr>
          <tr>
            <td class="headerItem">Test:</td>
<<<<<<< HEAD
            <td class="headerValue">80ba08a3895ece11ffdc0615e2a6f53de411ae19</td>
=======
            <td class="headerValue">62f9b31690cd326528909dc900cfda9ba79bd101</td>
>>>>>>> c8d7535e
            <td></td>
            <td class="headerItem">Lines:</td>
            <td class="headerCovTableEntry">10</td>
            <td class="headerCovTableEntry">10</td>
            <td class="headerCovTableEntryHi">100.0 %</td>
          </tr>
          <tr>
            <td class="headerItem">Date:</td>
<<<<<<< HEAD
            <td class="headerValue">2019-11-21 23:16:59</td>
=======
            <td class="headerValue">2019-11-27 22:46:21</td>
>>>>>>> c8d7535e
            <td></td>
            <td class="headerItem">Functions:</td>
            <td class="headerCovTableEntry">5</td>
            <td class="headerCovTableEntry">5</td>
            <td class="headerCovTableEntryHi">100.0 %</td>
          </tr>
          <tr>
            <td class="headerItem">Legend:</td>
            <td class="headerValueLeg">            Lines:
            <span class="coverLegendCov">hit</span>
            <span class="coverLegendNoCov">not hit</span>
</td>
            <td></td>
          </tr>
          <tr><td><img src="../../../glass.png" width=3 height=3 alt=""></td></tr>
        </table>
      </td>
    </tr>

    <tr><td class="ruler"><img src="../../../glass.png" width=3 height=3 alt=""></td></tr>
  </table>

  <center>
  <table width="60%" cellpadding=1 cellspacing=1 border=0>
    <tr><td><br></td></tr>
    <tr>
      <td width="80%" class="tableHead">Function Name <span class="tableHeadSort"><img src="../../../glass.png" width=10 height=14 alt="Sort by function name" title="Sort by function name" border=0></span></td>
      <td width="20%" class="tableHead">Hit count <span class="tableHeadSort"><a href="IncreaseBitDepth.hpp.func-sort-c.html"><img src="../../../updown.png" width=10 height=14 alt="Sort by hit count" title="Sort by hit count" border=0></a></span></td>
    </tr>
    <tr>
<<<<<<< HEAD
              <td class="coverFn"><a href="IncreaseBitDepth.hpp.gcov.html#63">_ZN2AH16increaseBitDepthILm14ELm10EttEET1_T2_</a></td>
              <td class="coverFnHi">27</td>
            </tr>
    <tr>
              <td class="coverFn"><a href="IncreaseBitDepth.hpp.gcov.html#63">_ZN2AH16increaseBitDepthILm7ELm3EhhEET1_T2_</a></td>
              <td class="coverFnHi">8</td>
            </tr>
    <tr>
              <td class="coverFn"><a href="IncreaseBitDepth.hpp.gcov.html#21">_ZN2AH20increaseBitDepthImplILm14ELm10EttEENSt9enable_ifIXleT_mlLi2ET0_ET1_E4typeET2_</a></td>
              <td class="coverFnHi">27</td>
            </tr>
    <tr>
              <td class="coverFn"><a href="IncreaseBitDepth.hpp.gcov.html#21">_ZN2AH20increaseBitDepthImplILm4ELm3EhhEENSt9enable_ifIXleT_mlLi2ET0_ET1_E4typeET2_</a></td>
=======
              <td class="coverFn"><a href="IncreaseBitDepth.hpp.gcov.html#66">_ZN2AH16increaseBitDepthILm7ELm3EhhEET1_T2_</a></td>
              <td class="coverFnHi">8</td>
            </tr>
    <tr>
              <td class="coverFn"><a href="IncreaseBitDepth.hpp.gcov.html#24">_ZN2AH20increaseBitDepthImplILm4ELm3EhhEENSt9enable_ifIXleT_mlLi2ET0_ET1_E4typeET2_</a></td>
>>>>>>> c8d7535e
              <td class="coverFnHi">8</td>
            </tr>
    <tr>
              <td class="coverFn"><a href="IncreaseBitDepth.hpp.gcov.html#16">_ZN2AH20increaseBitDepthImplILm7ELm3EhhEENSt9enable_ifIXgtT_mlLi2ET0_ET1_E4typeET2_</a></td>
              <td class="coverFnHi">8</td>
            </tr>
  </table>
  <br>
  </center>
  <table width="100%" border=0 cellspacing=0 cellpadding=0>
    <tr><td class="ruler"><img src="../../../glass.png" width=3 height=3 alt=""></td></tr>
    <tr><td class="versionInfo">Generated by: <a href="http://ltp.sourceforge.net/coverage/lcov.php" target="_parent">LCOV version 1.14-5-g4ff2ed6</a></td></tr>
  </table>
  <br>

</body>
</html><|MERGE_RESOLUTION|>--- conflicted
+++ resolved
@@ -4,11 +4,7 @@
 
 <head>
   <meta http-equiv="Content-Type" content="text/html; charset=UTF-8">
-<<<<<<< HEAD
-  <title>LCOV - 80ba08a3895ece11ffdc0615e2a6f53de411ae19 - src/AH/Math/IncreaseBitDepth.hpp - functions</title>
-=======
-  <title>LCOV - 62f9b31690cd326528909dc900cfda9ba79bd101 - src/AH/Math/IncreaseBitDepth.hpp - functions</title>
->>>>>>> c8d7535e
+  <title>LCOV - d0de365697a9d6a8331c32c0388c9e38aa541a32 - src/AH/Math/IncreaseBitDepth.hpp - functions</title>
   <link rel="stylesheet" type="text/css" href="../../../gcov.css">
 </head>
 
@@ -32,11 +28,7 @@
           </tr>
           <tr>
             <td class="headerItem">Test:</td>
-<<<<<<< HEAD
-            <td class="headerValue">80ba08a3895ece11ffdc0615e2a6f53de411ae19</td>
-=======
-            <td class="headerValue">62f9b31690cd326528909dc900cfda9ba79bd101</td>
->>>>>>> c8d7535e
+            <td class="headerValue">d0de365697a9d6a8331c32c0388c9e38aa541a32</td>
             <td></td>
             <td class="headerItem">Lines:</td>
             <td class="headerCovTableEntry">10</td>
@@ -45,11 +37,7 @@
           </tr>
           <tr>
             <td class="headerItem">Date:</td>
-<<<<<<< HEAD
-            <td class="headerValue">2019-11-21 23:16:59</td>
-=======
-            <td class="headerValue">2019-11-27 22:46:21</td>
->>>>>>> c8d7535e
+            <td class="headerValue">2019-11-28 01:24:59</td>
             <td></td>
             <td class="headerItem">Functions:</td>
             <td class="headerCovTableEntry">5</td>
@@ -80,27 +68,19 @@
       <td width="20%" class="tableHead">Hit count <span class="tableHeadSort"><a href="IncreaseBitDepth.hpp.func-sort-c.html"><img src="../../../updown.png" width=10 height=14 alt="Sort by hit count" title="Sort by hit count" border=0></a></span></td>
     </tr>
     <tr>
-<<<<<<< HEAD
-              <td class="coverFn"><a href="IncreaseBitDepth.hpp.gcov.html#63">_ZN2AH16increaseBitDepthILm14ELm10EttEET1_T2_</a></td>
+              <td class="coverFn"><a href="IncreaseBitDepth.hpp.gcov.html#66">_ZN2AH16increaseBitDepthILm14ELm10EttEET1_T2_</a></td>
               <td class="coverFnHi">27</td>
             </tr>
     <tr>
-              <td class="coverFn"><a href="IncreaseBitDepth.hpp.gcov.html#63">_ZN2AH16increaseBitDepthILm7ELm3EhhEET1_T2_</a></td>
-              <td class="coverFnHi">8</td>
-            </tr>
-    <tr>
-              <td class="coverFn"><a href="IncreaseBitDepth.hpp.gcov.html#21">_ZN2AH20increaseBitDepthImplILm14ELm10EttEENSt9enable_ifIXleT_mlLi2ET0_ET1_E4typeET2_</a></td>
-              <td class="coverFnHi">27</td>
-            </tr>
-    <tr>
-              <td class="coverFn"><a href="IncreaseBitDepth.hpp.gcov.html#21">_ZN2AH20increaseBitDepthImplILm4ELm3EhhEENSt9enable_ifIXleT_mlLi2ET0_ET1_E4typeET2_</a></td>
-=======
               <td class="coverFn"><a href="IncreaseBitDepth.hpp.gcov.html#66">_ZN2AH16increaseBitDepthILm7ELm3EhhEET1_T2_</a></td>
               <td class="coverFnHi">8</td>
             </tr>
     <tr>
+              <td class="coverFn"><a href="IncreaseBitDepth.hpp.gcov.html#24">_ZN2AH20increaseBitDepthImplILm14ELm10EttEENSt9enable_ifIXleT_mlLi2ET0_ET1_E4typeET2_</a></td>
+              <td class="coverFnHi">27</td>
+            </tr>
+    <tr>
               <td class="coverFn"><a href="IncreaseBitDepth.hpp.gcov.html#24">_ZN2AH20increaseBitDepthImplILm4ELm3EhhEENSt9enable_ifIXleT_mlLi2ET0_ET1_E4typeET2_</a></td>
->>>>>>> c8d7535e
               <td class="coverFnHi">8</td>
             </tr>
     <tr>
