<!DOCTYPE HTML PUBLIC "-//W3C//DTD HTML 4.01 Transitional//EN">

<html lang="en">

<head>
  <meta http-equiv="Content-Type" content="text/html; charset=UTF-8">
<<<<<<< HEAD
  <title>LCOV - fbe9044aefc8963d49222b6ab7f053652324d2ea - src/AH/Containers</title>
=======
  <title>LCOV - 1238ca8ca4ab5458c886ba227774c4324e608a0a - src/AH/Containers</title>
>>>>>>> 50954c0a
  <link rel="stylesheet" type="text/css" href="../../../gcov.css">
</head>

<body>

  <table width="100%" border=0 cellspacing=0 cellpadding=0>
    <tr><td class="title">LCOV - code coverage report</td></tr>
    <tr><td class="ruler"><img src="../../../glass.png" width=3 height=3 alt=""></td></tr>

    <tr>
      <td width="100%">
        <table cellpadding=1 border=0 width="100%">
          <tr>
            <td width="10%" class="headerItem">Current view:</td>
            <td width="35%" class="headerValue"><a href="../../../index.html">top level</a> - src/AH/Containers</td>
            <td width="5%"></td>
            <td width="15%"></td>
            <td width="10%" class="headerCovTableHead">Hit</td>
            <td width="10%" class="headerCovTableHead">Total</td>
            <td width="15%" class="headerCovTableHead">Coverage</td>
          </tr>
          <tr>
            <td class="headerItem">Test:</td>
<<<<<<< HEAD
            <td class="headerValue">fbe9044aefc8963d49222b6ab7f053652324d2ea</td>
            <td></td>
            <td class="headerItem">Lines:</td>
            <td class="headerCovTableEntry">326</td>
            <td class="headerCovTableEntry">339</td>
            <td class="headerCovTableEntryHi">96.2 %</td>
          </tr>
          <tr>
            <td class="headerItem">Date:</td>
            <td class="headerValue">2019-11-15 22:40:54</td>
            <td></td>
            <td class="headerItem">Functions:</td>
            <td class="headerCovTableEntry">356</td>
            <td class="headerCovTableEntry">442</td>
            <td class="headerCovTableEntryMed">80.5 %</td>
=======
            <td class="headerValue">1238ca8ca4ab5458c886ba227774c4324e608a0a</td>
            <td></td>
            <td class="headerItem">Lines:</td>
            <td class="headerCovTableEntry">306</td>
            <td class="headerCovTableEntry">319</td>
            <td class="headerCovTableEntryHi">95.9 %</td>
          </tr>
          <tr>
            <td class="headerItem">Date:</td>
            <td class="headerValue">2019-11-15 23:53:08</td>
            <td></td>
            <td class="headerItem">Functions:</td>
            <td class="headerCovTableEntry">208</td>
            <td class="headerCovTableEntry">212</td>
            <td class="headerCovTableEntryHi">98.1 %</td>
>>>>>>> 50954c0a
          </tr>
          <tr>
            <td class="headerItem">Legend:</td>
            <td class="headerValueLeg">	    Rating:
            <span class="coverLegendCovLo" title="Coverage rates below 75 % are classified as low">low: &lt; 75 %</span>
            <span class="coverLegendCovMed" title="Coverage rates between 75 % and 90 % are classified as medium">medium: &gt;= 75 %</span>
            <span class="coverLegendCovHi" title="Coverage rates of 90 % and more are classified as high">high: &gt;= 90 %</span>
</td>
            <td></td>
          </tr>
          <tr><td><img src="../../../glass.png" width=3 height=3 alt=""></td></tr>
        </table>
      </td>
    </tr>

    <tr><td class="ruler"><img src="../../../glass.png" width=3 height=3 alt=""></td></tr>
  </table>

  <center>
  <table width="80%" cellpadding=1 cellspacing=1 border=0>

    <tr>
      <td width="50%"><br></td>
      <td width="10%"></td>
      <td width="10%"></td>
      <td width="10%"></td>
      <td width="10%"></td>
      <td width="10%"></td>
    </tr>

    <tr>
      <td class="tableHead">Filename <span class="tableHeadSort"><a href="index.html"><img src="../../../updown.png" width=10 height=14 alt="Sort by name" title="Sort by name" border=0></a></span></td>
      <td class="tableHead" colspan=3>Line Coverage <span class="tableHeadSort"><img src="../../../glass.png" width=10 height=14 alt="Sort by line coverage" title="Sort by line coverage" border=0></span></td>
      <td class="tableHead" colspan=2>Functions <span class="tableHeadSort"><a href="index-sort-f.html"><img src="../../../updown.png" width=10 height=14 alt="Sort by function coverage" title="Sort by function coverage" border=0></a></span></td>
    </tr>
    <tr>
      <td class="coverFile"><a href="Array.hpp.gcov.html">Array.hpp</a></td>
      <td class="coverBar" align="center">
<<<<<<< HEAD
        <table border=0 cellspacing=0 cellpadding=1><tr><td class="coverBarOutline"><img src="../../../emerald.png" width=92 height=10 alt="92.4%"><img src="../../../snow.png" width=8 height=10 alt="92.4%"></td></tr></table>
      </td>
      <td class="coverPerHi">92.4&nbsp;%</td>
      <td class="coverNumHi">133 / 144</td>
      <td class="coverPerMed">89.9&nbsp;%</td>
      <td class="coverNumMed">160 / 178</td>
=======
        <table border=0 cellspacing=0 cellpadding=1><tr><td class="coverBarOutline"><img src="../../../emerald.png" width=92 height=10 alt="92.3%"><img src="../../../snow.png" width=8 height=10 alt="92.3%"></td></tr></table>
      </td>
      <td class="coverPerHi">92.3&nbsp;%</td>
      <td class="coverNumHi">132 / 143</td>
      <td class="coverPerHi">98.3&nbsp;%</td>
      <td class="coverNumHi">119 / 121</td>
>>>>>>> 50954c0a
    </tr>
    <tr>
      <td class="coverFile"><a href="UniquePtr.hpp.gcov.html">UniquePtr.hpp</a></td>
      <td class="coverBar" align="center">
        <table border=0 cellspacing=0 cellpadding=1><tr><td class="coverBarOutline"><img src="../../../emerald.png" width=95 height=10 alt="95.5%"><img src="../../../snow.png" width=5 height=10 alt="95.5%"></td></tr></table>
      </td>
      <td class="coverPerHi">95.5&nbsp;%</td>
      <td class="coverNumHi">21 / 22</td>
      <td class="coverPerHi">100.0&nbsp;%</td>
      <td class="coverNumHi">8 / 8</td>
    </tr>
    <tr>
      <td class="coverFile"><a href="BitArray.hpp.gcov.html">BitArray.hpp</a></td>
      <td class="coverBar" align="center">
        <table border=0 cellspacing=0 cellpadding=1><tr><td class="coverBarOutline"><img src="../../../emerald.png" width=96 height=10 alt="96.0%"><img src="../../../snow.png" width=4 height=10 alt="96.0%"></td></tr></table>
      </td>
      <td class="coverPerHi">96.0&nbsp;%</td>
      <td class="coverNumHi">24 / 25</td>
      <td class="coverPerHi">100.0&nbsp;%</td>
      <td class="coverNumHi">10 / 10</td>
    </tr>
    <tr>
      <td class="coverFile"><a href="Updatable.hpp.gcov.html">Updatable.hpp</a></td>
      <td class="coverBar" align="center">
        <table border=0 cellspacing=0 cellpadding=1><tr><td class="coverBarOutline"><img src="../../../emerald.png" width=100 height=10 alt="100.0%"></td></tr></table>
      </td>
      <td class="coverPerHi">100.0&nbsp;%</td>
      <td class="coverNumHi">14 / 14</td>
      <td class="coverPerLo">50.0&nbsp;%</td>
      <td class="coverNumLo">5 / 10</td>
    </tr>
    <tr>
      <td class="coverFile"><a href="ArrayHelpers.hpp.gcov.html">ArrayHelpers.hpp</a></td>
      <td class="coverBar" align="center">
        <table border=0 cellspacing=0 cellpadding=1><tr><td class="coverBarOutline"><img src="../../../emerald.png" width=100 height=10 alt="100.0%"></td></tr></table>
      </td>
      <td class="coverPerHi">100.0&nbsp;%</td>
      <td class="coverNumHi">38 / 38</td>
      <td class="coverPerHi">100.0&nbsp;%</td>
      <td class="coverNumHi">23 / 23</td>
    </tr>
    <tr>
      <td class="coverFile"><a href="LinkedList.hpp.gcov.html">LinkedList.hpp</a></td>
      <td class="coverBar" align="center">
        <table border=0 cellspacing=0 cellpadding=1><tr><td class="coverBarOutline"><img src="../../../emerald.png" width=100 height=10 alt="100.0%"></td></tr></table>
      </td>
      <td class="coverPerHi">100.0&nbsp;%</td>
      <td class="coverNumHi">96 / 96</td>
      <td class="coverPerLo">70.4&nbsp;%</td>
      <td class="coverNumLo">150 / 213</td>
    </tr>
  </table>
  </center>
  <br>

  <table width="100%" border=0 cellspacing=0 cellpadding=0>
    <tr><td class="ruler"><img src="../../../glass.png" width=3 height=3 alt=""></td></tr>
    <tr><td class="versionInfo">Generated by: <a href="http://ltp.sourceforge.net/coverage/lcov.php">LCOV version 1.14-5-g4ff2ed6</a></td></tr>
  </table>
  <br>

</body>
</html><|MERGE_RESOLUTION|>--- conflicted
+++ resolved
@@ -4,11 +4,7 @@
 
 <head>
   <meta http-equiv="Content-Type" content="text/html; charset=UTF-8">
-<<<<<<< HEAD
-  <title>LCOV - fbe9044aefc8963d49222b6ab7f053652324d2ea - src/AH/Containers</title>
-=======
-  <title>LCOV - 1238ca8ca4ab5458c886ba227774c4324e608a0a - src/AH/Containers</title>
->>>>>>> 50954c0a
+  <title>LCOV - f5c00d6a3c9802ff84e3af70ff3ef03d38fdfafb - src/AH/Containers</title>
   <link rel="stylesheet" type="text/css" href="../../../gcov.css">
 </head>
 
@@ -32,8 +28,7 @@
           </tr>
           <tr>
             <td class="headerItem">Test:</td>
-<<<<<<< HEAD
-            <td class="headerValue">fbe9044aefc8963d49222b6ab7f053652324d2ea</td>
+            <td class="headerValue">f5c00d6a3c9802ff84e3af70ff3ef03d38fdfafb</td>
             <td></td>
             <td class="headerItem">Lines:</td>
             <td class="headerCovTableEntry">326</td>
@@ -42,29 +37,12 @@
           </tr>
           <tr>
             <td class="headerItem">Date:</td>
-            <td class="headerValue">2019-11-15 22:40:54</td>
+            <td class="headerValue">2019-11-16 00:40:42</td>
             <td></td>
             <td class="headerItem">Functions:</td>
             <td class="headerCovTableEntry">356</td>
             <td class="headerCovTableEntry">442</td>
             <td class="headerCovTableEntryMed">80.5 %</td>
-=======
-            <td class="headerValue">1238ca8ca4ab5458c886ba227774c4324e608a0a</td>
-            <td></td>
-            <td class="headerItem">Lines:</td>
-            <td class="headerCovTableEntry">306</td>
-            <td class="headerCovTableEntry">319</td>
-            <td class="headerCovTableEntryHi">95.9 %</td>
-          </tr>
-          <tr>
-            <td class="headerItem">Date:</td>
-            <td class="headerValue">2019-11-15 23:53:08</td>
-            <td></td>
-            <td class="headerItem">Functions:</td>
-            <td class="headerCovTableEntry">208</td>
-            <td class="headerCovTableEntry">212</td>
-            <td class="headerCovTableEntryHi">98.1 %</td>
->>>>>>> 50954c0a
           </tr>
           <tr>
             <td class="headerItem">Legend:</td>
@@ -103,21 +81,12 @@
     <tr>
       <td class="coverFile"><a href="Array.hpp.gcov.html">Array.hpp</a></td>
       <td class="coverBar" align="center">
-<<<<<<< HEAD
         <table border=0 cellspacing=0 cellpadding=1><tr><td class="coverBarOutline"><img src="../../../emerald.png" width=92 height=10 alt="92.4%"><img src="../../../snow.png" width=8 height=10 alt="92.4%"></td></tr></table>
       </td>
       <td class="coverPerHi">92.4&nbsp;%</td>
       <td class="coverNumHi">133 / 144</td>
       <td class="coverPerMed">89.9&nbsp;%</td>
       <td class="coverNumMed">160 / 178</td>
-=======
-        <table border=0 cellspacing=0 cellpadding=1><tr><td class="coverBarOutline"><img src="../../../emerald.png" width=92 height=10 alt="92.3%"><img src="../../../snow.png" width=8 height=10 alt="92.3%"></td></tr></table>
-      </td>
-      <td class="coverPerHi">92.3&nbsp;%</td>
-      <td class="coverNumHi">132 / 143</td>
-      <td class="coverPerHi">98.3&nbsp;%</td>
-      <td class="coverNumHi">119 / 121</td>
->>>>>>> 50954c0a
     </tr>
     <tr>
       <td class="coverFile"><a href="UniquePtr.hpp.gcov.html">UniquePtr.hpp</a></td>
