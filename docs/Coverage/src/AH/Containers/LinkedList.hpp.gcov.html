<!DOCTYPE HTML PUBLIC "-//W3C//DTD HTML 4.01 Transitional//EN">

<html lang="en">

<head>
  <meta http-equiv="Content-Type" content="text/html; charset=UTF-8">
<<<<<<< HEAD
  <title>LCOV - 80ba08a3895ece11ffdc0615e2a6f53de411ae19 - src/AH/Containers/LinkedList.hpp</title>
=======
  <title>LCOV - 62f9b31690cd326528909dc900cfda9ba79bd101 - src/AH/Containers/LinkedList.hpp</title>
>>>>>>> c8d7535e
  <link rel="stylesheet" type="text/css" href="../../../gcov.css">
</head>

<body>

  <table width="100%" border=0 cellspacing=0 cellpadding=0>
    <tr><td class="title">LCOV - code coverage report</td></tr>
    <tr><td class="ruler"><img src="../../../glass.png" width=3 height=3 alt=""></td></tr>

    <tr>
      <td width="100%">
        <table cellpadding=1 border=0 width="100%">
          <tr>
            <td width="10%" class="headerItem">Current view:</td>
            <td width="35%" class="headerValue"><a href="../../../index.html">top level</a> - <a href="index.html">src/AH/Containers</a> - LinkedList.hpp<span style="font-size: 80%;"> (source / <a href="LinkedList.hpp.func-sort-c.html">functions</a>)</span></td>
            <td width="5%"></td>
            <td width="15%"></td>
            <td width="10%" class="headerCovTableHead">Hit</td>
            <td width="10%" class="headerCovTableHead">Total</td>
            <td width="15%" class="headerCovTableHead">Coverage</td>
          </tr>
          <tr>
            <td class="headerItem">Test:</td>
<<<<<<< HEAD
            <td class="headerValue">80ba08a3895ece11ffdc0615e2a6f53de411ae19</td>
=======
            <td class="headerValue">62f9b31690cd326528909dc900cfda9ba79bd101</td>
>>>>>>> c8d7535e
            <td></td>
            <td class="headerItem">Lines:</td>
            <td class="headerCovTableEntry">96</td>
            <td class="headerCovTableEntry">96</td>
            <td class="headerCovTableEntryHi">100.0 %</td>
          </tr>
          <tr>
            <td class="headerItem">Date:</td>
<<<<<<< HEAD
            <td class="headerValue">2019-11-21 23:16:59</td>
=======
            <td class="headerValue">2019-11-27 22:46:21</td>
>>>>>>> c8d7535e
            <td></td>
            <td class="headerItem">Functions:</td>
            <td class="headerCovTableEntry">150</td>
            <td class="headerCovTableEntry">213</td>
            <td class="headerCovTableEntryLo">70.4 %</td>
          </tr>
          <tr>
            <td class="headerItem">Legend:</td>
            <td class="headerValueLeg">            Lines:
            <span class="coverLegendCov">hit</span>
            <span class="coverLegendNoCov">not hit</span>
</td>
            <td></td>
          </tr>
          <tr><td><img src="../../../glass.png" width=3 height=3 alt=""></td></tr>
        </table>
      </td>
    </tr>

    <tr><td class="ruler"><img src="../../../glass.png" width=3 height=3 alt=""></td></tr>
  </table>

  <table cellpadding=0 cellspacing=0 border=0>
    <tr>
      <td><br></td>
    </tr>
    <tr>
      <td>
<pre class="sourceHeading">          Line data    Source code</pre>
<pre class="source">
<a name="1"><span class="lineNum">       1 </span>            : /* ✔ */</a>
<a name="2"><span class="lineNum">       2 </span>            : </a>
<a name="3"><span class="lineNum">       3 </span>            : #pragma once</a>
<a name="4"><span class="lineNum">       4 </span>            : </a>
<a name="5"><span class="lineNum">       5 </span>            : #include &lt;AH/Settings/Warnings.hpp&gt;</a>
<a name="6"><span class="lineNum">       6 </span>            : </a>
<a name="7"><span class="lineNum">       7 </span>            : AH_DIAGNOSTIC_WERROR() // Enable errors on warnings</a>
<a name="8"><span class="lineNum">       8 </span>            : </a>
<a name="9"><span class="lineNum">       9 </span>            : #include &lt;AH/Debug/Debug.hpp&gt;</a>
<a name="10"><span class="lineNum">      10 </span>            : #include &lt;AH/Math/MinMaxFix.hpp&gt;</a>
<a name="11"><span class="lineNum">      11 </span>            : #include &lt;stdlib.h&gt;</a>
<a name="12"><span class="lineNum">      12 </span>            : </a>
<<<<<<< HEAD
<a name="13"><span class="lineNum">      13 </span>            : /// @addtogroup AH_Containers</a>
<a name="14"><span class="lineNum">      14 </span>            : /// @{</a>
<a name="15"><span class="lineNum">      15 </span>            : </a>
<a name="16"><span class="lineNum">      16 </span>            : /**</a>
<a name="17"><span class="lineNum">      17 </span>            :  * @brief   A class for doubly linked lists.</a>
<a name="18"><span class="lineNum">      18 </span>            :  * </a>
<a name="19"><span class="lineNum">      19 </span>            :  * @tparam  Node</a>
<a name="20"><span class="lineNum">      20 </span>            :  *          The type of the nodes of the list.</a>
<a name="21"><span class="lineNum">      21 </span>            :  */</a>
<a name="22"><span class="lineNum">      22 </span>            : template &lt;class Node&gt;</a>
<a name="23"><span class="lineNum">      23 </span><span class="lineCov">         43 : class DoublyLinkedList {</span></a>
<a name="24"><span class="lineNum">      24 </span>            :   public:</a>
<a name="25"><span class="lineNum">      25 </span>            :     /// Base class for doubly linked list iterators</a>
<a name="26"><span class="lineNum">      26 </span>            :     template &lt;class INode&gt;</a>
<a name="27"><span class="lineNum">      27 </span>            :     class node_iterator_base {</a>
<a name="28"><span class="lineNum">      28 </span>            :       public:</a>
<a name="29"><span class="lineNum">      29 </span><span class="lineCov">        422 :         node_iterator_base(INode *node) : node(node) {}</span></a>
<a name="30"><span class="lineNum">      30 </span>            : </a>
<a name="31"><span class="lineNum">      31 </span><span class="lineCov">        480 :         bool operator!=(const node_iterator_base &amp;rhs) const {</span></a>
<a name="32"><span class="lineNum">      32 </span><span class="lineCov">        480 :             return node != rhs.node;</span></a>
<a name="33"><span class="lineNum">      33 </span>            :         }</a>
<a name="34"><span class="lineNum">      34 </span>            : </a>
<a name="35"><span class="lineNum">      35 </span><span class="lineCov">        385 :         INode &amp;operator*() const {</span></a>
<a name="36"><span class="lineNum">      36 </span>            :             // TODO: check node != nullptr</a>
<a name="37"><span class="lineNum">      37 </span><span class="lineCov">        385 :             return *node;</span></a>
<a name="38"><span class="lineNum">      38 </span>            :         }</a>
<a name="39"><span class="lineNum">      39 </span>            : </a>
<a name="40"><span class="lineNum">      40 </span>            :       protected:</a>
<a name="41"><span class="lineNum">      41 </span>            :         INode *node;</a>
<a name="42"><span class="lineNum">      42 </span>            :     };</a>
<a name="43"><span class="lineNum">      43 </span>            : </a>
<a name="44"><span class="lineNum">      44 </span>            :     /// Forward bidirectional doubly linked list iterator</a>
<a name="45"><span class="lineNum">      45 </span>            :     template &lt;class INode&gt;</a>
<a name="46"><span class="lineNum">      46 </span>            :     class node_iterator : public node_iterator_base&lt;INode&gt; {</a>
<a name="47"><span class="lineNum">      47 </span>            :       public:</a>
<a name="48"><span class="lineNum">      48 </span><span class="lineCov">        418 :         node_iterator(INode *node) : node_iterator_base&lt;INode&gt;(node) {}</span></a>
<a name="49"><span class="lineNum">      49 </span>            : </a>
<a name="50"><span class="lineNum">      50 </span>            : #ifndef __AVR__</a>
<a name="51"><span class="lineNum">      51 </span>            :         using difference_type = void;</a>
<a name="52"><span class="lineNum">      52 </span>            :         using value_type = INode;</a>
<a name="53"><span class="lineNum">      53 </span>            :         using pointer = INode *;</a>
<a name="54"><span class="lineNum">      54 </span>            :         using reference = INode &amp;;</a>
<a name="55"><span class="lineNum">      55 </span>            :         using iterator_category = std::bidirectional_iterator_tag;</a>
<a name="56"><span class="lineNum">      56 </span>            : #endif</a>
<a name="57"><span class="lineNum">      57 </span>            : </a>
<a name="58"><span class="lineNum">      58 </span>            :         /// Prefix increment operator</a>
<a name="59"><span class="lineNum">      59 </span><span class="lineCov">        259 :         node_iterator &amp;operator++() {</span></a>
<a name="60"><span class="lineNum">      60 </span>            :             // TODO: check node != nullptr</a>
<a name="61"><span class="lineNum">      61 </span><span class="lineCov">        259 :             this-&gt;node = this-&gt;node-&gt;next;</span></a>
<a name="62"><span class="lineNum">      62 </span><span class="lineCov">        259 :             return *this;</span></a>
<a name="63"><span class="lineNum">      63 </span>            :         }</a>
<a name="64"><span class="lineNum">      64 </span>            : </a>
<a name="65"><span class="lineNum">      65 </span>            :         /// Prefix decrement operator</a>
<a name="66"><span class="lineNum">      66 </span>            :         node_iterator &amp;operator--() {</a>
<a name="67"><span class="lineNum">      67 </span>            :             // TODO: check node != nullptr</a>
<a name="68"><span class="lineNum">      68 </span>            :             this-&gt;node = this-&gt;node-&gt;previous;</a>
<a name="69"><span class="lineNum">      69 </span>            :             return *this;</a>
<a name="70"><span class="lineNum">      70 </span>            :         }</a>
<a name="71"><span class="lineNum">      71 </span>            :     };</a>
<a name="72"><span class="lineNum">      72 </span>            : </a>
<a name="73"><span class="lineNum">      73 </span>            :     /// Reverse bidirectional doubly linked list iterator</a>
<a name="74"><span class="lineNum">      74 </span>            :     template &lt;class INode&gt;</a>
<a name="75"><span class="lineNum">      75 </span>            :     class reverse_node_iterator : public node_iterator_base&lt;INode&gt; {</a>
<a name="76"><span class="lineNum">      76 </span>            :       public:</a>
<a name="77"><span class="lineNum">      77 </span><span class="lineCov">          4 :         reverse_node_iterator(INode *node) : node_iterator_base&lt;INode&gt;(node) {}</span></a>
<a name="78"><span class="lineNum">      78 </span>            : </a>
<a name="79"><span class="lineNum">      79 </span>            : #ifndef __AVR__</a>
<a name="80"><span class="lineNum">      80 </span>            :         using difference_type = void;</a>
<a name="81"><span class="lineNum">      81 </span>            :         using value_type = INode;</a>
<a name="82"><span class="lineNum">      82 </span>            :         using pointer = INode *;</a>
<a name="83"><span class="lineNum">      83 </span>            :         using reference = INode &amp;;</a>
<a name="84"><span class="lineNum">      84 </span>            :         using iterator_category = std::bidirectional_iterator_tag;</a>
<a name="85"><span class="lineNum">      85 </span>            : #endif</a>
<a name="86"><span class="lineNum">      86 </span>            : </a>
<a name="87"><span class="lineNum">      87 </span>            :         /// Prefix increment operator</a>
<a name="88"><span class="lineNum">      88 </span><span class="lineCov">         10 :         reverse_node_iterator &amp;operator++() {</span></a>
<a name="89"><span class="lineNum">      89 </span>            :             // TODO: check node != nullptr</a>
<a name="90"><span class="lineNum">      90 </span><span class="lineCov">         10 :             this-&gt;node = this-&gt;node-&gt;previous;</span></a>
<a name="91"><span class="lineNum">      91 </span><span class="lineCov">         10 :             return *this;</span></a>
<a name="92"><span class="lineNum">      92 </span>            :         }</a>
<a name="93"><span class="lineNum">      93 </span>            : </a>
<a name="94"><span class="lineNum">      94 </span>            :         /// Prefix decrement operator</a>
<a name="95"><span class="lineNum">      95 </span>            :         reverse_node_iterator &amp;operator--() {</a>
<a name="96"><span class="lineNum">      96 </span>            :             // TODO: check node != nullptr</a>
<a name="97"><span class="lineNum">      97 </span>            :             this-&gt;node = this-&gt;node-&gt;next;</a>
<a name="98"><span class="lineNum">      98 </span>            :             return *this;</a>
<a name="99"><span class="lineNum">      99 </span>            :         }</a>
<a name="100"><span class="lineNum">     100 </span>            :     };</a>
<a name="101"><span class="lineNum">     101 </span>            : </a>
<a name="102"><span class="lineNum">     102 </span>            :     using iterator = node_iterator&lt;Node&gt;;</a>
<a name="103"><span class="lineNum">     103 </span>            :     using const_iterator = node_iterator&lt;const Node&gt;;</a>
<a name="104"><span class="lineNum">     104 </span>            :     using reverse_iterator = reverse_node_iterator&lt;Node&gt;;</a>
<a name="105"><span class="lineNum">     105 </span>            :     using const_reverse_iterator = reverse_node_iterator&lt;const Node&gt;;</a>
<a name="106"><span class="lineNum">     106 </span>            : </a>
<a name="107"><span class="lineNum">     107 </span>            :     /**</a>
<a name="108"><span class="lineNum">     108 </span>            :      * @brief   Append a node to a linked list.</a>
<a name="109"><span class="lineNum">     109 </span>            :      * </a>
<a name="110"><span class="lineNum">     110 </span>            :      * @param   node</a>
<a name="111"><span class="lineNum">     111 </span>            :      *          A pointer to the node to be appended.</a>
<a name="112"><span class="lineNum">     112 </span>            :      */</a>
<a name="113"><span class="lineNum">     113 </span><span class="lineCov">        262 :     void append(Node *node) {</span></a>
<a name="114"><span class="lineNum">     114 </span><span class="lineCov">        262 :         if (first == nullptr)</span></a>
<a name="115"><span class="lineNum">     115 </span><span class="lineCov">        188 :             first = node;</span></a>
<a name="116"><span class="lineNum">     116 </span><span class="lineCov">        262 :         node-&gt;previous = last;</span></a>
<a name="117"><span class="lineNum">     117 </span><span class="lineCov">        262 :         if (node-&gt;previous != nullptr)</span></a>
<a name="118"><span class="lineNum">     118 </span><span class="lineCov">         74 :             node-&gt;previous-&gt;next = node;</span></a>
<a name="119"><span class="lineNum">     119 </span><span class="lineCov">        262 :         last = node;</span></a>
<a name="120"><span class="lineNum">     120 </span><span class="lineCov">        262 :         node-&gt;next = nullptr;</span></a>
<a name="121"><span class="lineNum">     121 </span><span class="lineCov">        262 :     }</span></a>
<a name="122"><span class="lineNum">     122 </span>            : </a>
<a name="123"><span class="lineNum">     123 </span>            :     /**</a>
<a name="124"><span class="lineNum">     124 </span>            :      * @brief   Append a node to a linked list.</a>
<a name="125"><span class="lineNum">     125 </span>            :      * </a>
<a name="126"><span class="lineNum">     126 </span>            :      * @param   node</a>
<a name="127"><span class="lineNum">     127 </span>            :      *          A reference to the node to be appended.</a>
<a name="128"><span class="lineNum">     128 </span>            :      */</a>
<a name="129"><span class="lineNum">     129 </span><span class="lineCov">         28 :     void append(Node &amp;node) { append(&amp;node); }</span></a>
<a name="130"><span class="lineNum">     130 </span>            : </a>
<a name="131"><span class="lineNum">     131 </span>            :     /**</a>
<a name="132"><span class="lineNum">     132 </span>            :      * @brief   Insert a node before another node.</a>
<a name="133"><span class="lineNum">     133 </span>            :      * </a>
<a name="134"><span class="lineNum">     134 </span>            :      * @param   toBeInserted</a>
<a name="135"><span class="lineNum">     135 </span>            :      *          The new node to be inserted.</a>
<a name="136"><span class="lineNum">     136 </span>            :      * @param   before</a>
<a name="137"><span class="lineNum">     137 </span>            :      *          The node to insert the new node before. It must be in the list</a>
<a name="138"><span class="lineNum">     138 </span>            :      *          already.</a>
<a name="139"><span class="lineNum">     139 </span>            :      */</a>
<a name="140"><span class="lineNum">     140 </span><span class="lineCov">         27 :     void insertBefore(Node *toBeInserted, Node *before) {</span></a>
<a name="141"><span class="lineNum">     141 </span><span class="lineCov">         27 :         if (before == first)</span></a>
<a name="142"><span class="lineNum">     142 </span><span class="lineCov">          7 :             first = toBeInserted;</span></a>
<a name="143"><span class="lineNum">     143 </span>            :         else</a>
<a name="144"><span class="lineNum">     144 </span><span class="lineCov">         20 :             before-&gt;previous-&gt;next = toBeInserted;</span></a>
<a name="145"><span class="lineNum">     145 </span><span class="lineCov">         27 :         toBeInserted-&gt;previous = before-&gt;previous;</span></a>
<a name="146"><span class="lineNum">     146 </span><span class="lineCov">         27 :         toBeInserted-&gt;next = before;</span></a>
<a name="147"><span class="lineNum">     147 </span><span class="lineCov">         27 :         before-&gt;previous = toBeInserted;</span></a>
<a name="148"><span class="lineNum">     148 </span><span class="lineCov">         27 :     }</span></a>
<a name="149"><span class="lineNum">     149 </span>            : </a>
<a name="150"><span class="lineNum">     150 </span>            :     /// @see    insertBefore(Node *, Node *)</a>
<a name="151"><span class="lineNum">     151 </span><span class="lineCov">         27 :     void insertBefore(Node &amp;toBeInserted, Node &amp;before) {</span></a>
<a name="152"><span class="lineNum">     152 </span><span class="lineCov">         27 :         insertBefore(&amp;toBeInserted, &amp;before);</span></a>
<a name="153"><span class="lineNum">     153 </span><span class="lineCov">         27 :     }</span></a>
<a name="154"><span class="lineNum">     154 </span>            : </a>
<a name="155"><span class="lineNum">     155 </span>            :     /**</a>
<a name="156"><span class="lineNum">     156 </span>            :      * @brief   Insert a new node at the correct location into a sorted list.</a>
<a name="157"><span class="lineNum">     157 </span>            :      * </a>
<a name="158"><span class="lineNum">     158 </span>            :      * @param   node </a>
<a name="159"><span class="lineNum">     159 </span>            :      *          The new node to be inserted.</a>
<a name="160"><span class="lineNum">     160 </span>            :      * @param   cmp</a>
<a name="161"><span class="lineNum">     161 </span>            :      *          The function to order the nodes.</a>
<a name="162"><span class="lineNum">     162 </span>            :      * @tparam  Compare</a>
<a name="163"><span class="lineNum">     163 </span>            :      *          A functor that compares two Nodes and returns a boolean.</a>
<a name="164"><span class="lineNum">     164 </span>            :      */</a>
<a name="165"><span class="lineNum">     165 </span>            :     template &lt;class Compare&gt;</a>
<a name="166"><span class="lineNum">     166 </span><span class="lineCov">         35 :     void insertSorted(Node *node, Compare cmp) {</span></a>
<a name="167"><span class="lineNum">     167 </span><span class="lineCov">         35 :         iterator it = this-&gt;begin();</span></a>
<a name="168"><span class="lineNum">     168 </span><span class="lineCov">         35 :         iterator end = this-&gt;end();</span></a>
<a name="169"><span class="lineNum">     169 </span><span class="lineCov">        139 :         while (it != end) {</span></a>
<a name="170"><span class="lineNum">     170 </span><span class="lineCov">        129 :             if (cmp(*node, *it)) {</span></a>
<a name="171"><span class="lineNum">     171 </span><span class="lineCov">         25 :                 insertBefore(*node, *it);</span></a>
<a name="172"><span class="lineNum">     172 </span><span class="lineCov">         25 :                 return;</span></a>
<a name="173"><span class="lineNum">     173 </span>            :             }</a>
<a name="174"><span class="lineNum">     174 </span><span class="lineCov">        104 :             ++it;</span></a>
<a name="175"><span class="lineNum">     175 </span>            :         }</a>
<a name="176"><span class="lineNum">     176 </span><span class="lineCov">         10 :         append(node);</span></a>
<a name="177"><span class="lineNum">     177 </span><span class="lineCov">         35 :     }</span></a>
<a name="178"><span class="lineNum">     178 </span>            : </a>
<a name="179"><span class="lineNum">     179 </span>            :     /**</a>
<a name="180"><span class="lineNum">     180 </span>            :      * @brief   Insert a new node at the correct location into a sorted list, </a>
<a name="181"><span class="lineNum">     181 </span>            :      *          using `operator&lt;`.</a>
<a name="182"><span class="lineNum">     182 </span>            :      * </a>
<a name="183"><span class="lineNum">     183 </span>            :      * @param   node </a>
<a name="184"><span class="lineNum">     184 </span>            :      *          The new node to be inserted.</a>
<a name="185"><span class="lineNum">     185 </span>            :      */</a>
<a name="186"><span class="lineNum">     186 </span><span class="lineCov">         22 :     void insertSorted(Node *node) {</span></a>
<a name="187"><span class="lineNum">     187 </span><span class="lineCov">         96 :         insertSorted(node, [](Node &amp;lhs, Node &amp;rhs) { return lhs &lt; rhs; });</span></a>
<a name="188"><span class="lineNum">     188 </span><span class="lineCov">         22 :     }</span></a>
<a name="189"><span class="lineNum">     189 </span>            : </a>
<a name="190"><span class="lineNum">     190 </span>            :     /**</a>
<a name="191"><span class="lineNum">     191 </span>            :      * @brief   Remove a node from the linked list.</a>
<a name="192"><span class="lineNum">     192 </span>            :      * </a>
<a name="193"><span class="lineNum">     193 </span>            :      * @param   node</a>
<a name="194"><span class="lineNum">     194 </span>            :      *          A pointer to the node to be removed.</a>
<a name="195"><span class="lineNum">     195 </span>            :      */</a>
<a name="196"><span class="lineNum">     196 </span><span class="lineCov">        180 :     void remove(Node *node) {</span></a>
<a name="197"><span class="lineNum">     197 </span><span class="lineCov">        180 :         if (node-&gt;previous != nullptr)</span></a>
<a name="198"><span class="lineNum">     198 </span><span class="lineCov">         12 :             node-&gt;previous-&gt;next = node-&gt;next;</span></a>
<a name="199"><span class="lineNum">     199 </span><span class="lineCov">        180 :         if (node == last)</span></a>
<a name="200"><span class="lineNum">     200 </span><span class="lineCov">        176 :             last = node-&gt;previous;</span></a>
<a name="201"><span class="lineNum">     201 </span><span class="lineCov">        180 :         if (node-&gt;next != nullptr)</span></a>
<a name="202"><span class="lineNum">     202 </span><span class="lineCov">          4 :             node-&gt;next-&gt;previous = node-&gt;previous;</span></a>
<a name="203"><span class="lineNum">     203 </span><span class="lineCov">        180 :         if (node == first)</span></a>
<a name="204"><span class="lineNum">     204 </span><span class="lineCov">        168 :             first = node-&gt;next;</span></a>
<a name="205"><span class="lineNum">     205 </span><span class="lineCov">        180 :         node-&gt;previous = nullptr;</span></a>
<a name="206"><span class="lineNum">     206 </span><span class="lineCov">        180 :         node-&gt;next = nullptr;</span></a>
<a name="207"><span class="lineNum">     207 </span><span class="lineCov">        180 :     }</span></a>
<a name="208"><span class="lineNum">     208 </span>            : </a>
<a name="209"><span class="lineNum">     209 </span>            :     /**</a>
<a name="210"><span class="lineNum">     210 </span>            :      * @brief   Remove a node from the linked list.</a>
<a name="211"><span class="lineNum">     211 </span>            :      * </a>
<a name="212"><span class="lineNum">     212 </span>            :      * @param   node</a>
<a name="213"><span class="lineNum">     213 </span>            :      *          A reference to the node to be removed.</a>
<a name="214"><span class="lineNum">     214 </span>            :      */</a>
<a name="215"><span class="lineNum">     215 </span>            :     void remove(Node &amp;node) { remove(&amp;node); }</a>
<a name="216"><span class="lineNum">     216 </span>            : </a>
<a name="217"><span class="lineNum">     217 </span>            :     /**</a>
<a name="218"><span class="lineNum">     218 </span>            :      * @brief   Move down the given node in the linked list.</a>
<a name="219"><span class="lineNum">     219 </span>            :      * </a>
<a name="220"><span class="lineNum">     220 </span>            :      * For example: moving down node `C`:</a>
<a name="221"><span class="lineNum">     221 </span>            :      * ```</a>
<a name="222"><span class="lineNum">     222 </span>            :      * Before:  ... → A → B → C → D → ...</a>
<a name="223"><span class="lineNum">     223 </span>            :      * After:   ... → A → C → B → D → ...</a>
<a name="224"><span class="lineNum">     224 </span>            :      * ```</a>
<a name="225"><span class="lineNum">     225 </span>            :      * @param   node</a>
<a name="226"><span class="lineNum">     226 </span>            :      *          A pointer to the node to be moved down.</a>
<a name="227"><span class="lineNum">     227 </span>            :      */</a>
<a name="228"><span class="lineNum">     228 </span><span class="lineCov">         52 :     void moveDown(Node *node) {</span></a>
<a name="229"><span class="lineNum">     229 </span><span class="lineCov">         52 :         Node *nodeB = node-&gt;previous;</span></a>
<a name="230"><span class="lineNum">     230 </span><span class="lineCov">         52 :         if (nodeB == nullptr) // Can't move first node further down</span></a>
<a name="231"><span class="lineNum">     231 </span><span class="lineCov">         49 :             return;</span></a>
<a name="232"><span class="lineNum">     232 </span><span class="lineCov">          3 :         Node *nodeA = nodeB-&gt;previous;</span></a>
<a name="233"><span class="lineNum">     233 </span><span class="lineCov">          3 :         Node *nodeD = node-&gt;next;</span></a>
<a name="234"><span class="lineNum">     234 </span>            : </a>
<a name="235"><span class="lineNum">     235 </span><span class="lineCov">          3 :         if (nodeA != nullptr)</span></a>
<a name="236"><span class="lineNum">     236 </span><span class="lineCov">          2 :             nodeA-&gt;next = node;</span></a>
<a name="237"><span class="lineNum">     237 </span>            :         else</a>
<a name="238"><span class="lineNum">     238 </span><span class="lineCov">          1 :             first = node;</span></a>
<a name="239"><span class="lineNum">     239 </span><span class="lineCov">          3 :         nodeB-&gt;next = nodeD;</span></a>
<a name="240"><span class="lineNum">     240 </span><span class="lineCov">          3 :         nodeB-&gt;previous = node;</span></a>
<a name="241"><span class="lineNum">     241 </span><span class="lineCov">          3 :         node-&gt;next = nodeB;</span></a>
<a name="242"><span class="lineNum">     242 </span><span class="lineCov">          3 :         node-&gt;previous = nodeA;</span></a>
<a name="243"><span class="lineNum">     243 </span><span class="lineCov">          3 :         if (nodeD != nullptr)</span></a>
<a name="244"><span class="lineNum">     244 </span><span class="lineCov">          2 :             nodeD-&gt;previous = nodeB;</span></a>
<a name="245"><span class="lineNum">     245 </span>            :         else</a>
<a name="246"><span class="lineNum">     246 </span><span class="lineCov">          1 :             last = nodeB;</span></a>
<a name="247"><span class="lineNum">     247 </span><span class="lineCov">         52 :     }</span></a>
<a name="248"><span class="lineNum">     248 </span>            : </a>
<a name="249"><span class="lineNum">     249 </span>            :     /** </a>
<a name="250"><span class="lineNum">     250 </span>            :      * @brief   Check if the linked list could contain the given node.</a>
<a name="251"><span class="lineNum">     251 </span>            :      * </a>
<a name="252"><span class="lineNum">     252 </span>            :      * @retval  true</a>
<a name="253"><span class="lineNum">     253 </span>            :      *          The given node is part of some linked list or it is the first</a>
<a name="254"><span class="lineNum">     254 </span>            :      *          node of the given linked list.  </a>
<a name="255"><span class="lineNum">     255 </span>            :      *          It could be that the node is part of a different linked list</a>
<a name="256"><span class="lineNum">     256 </span>            :      *          if it was ever added to a different list.</a>
<a name="257"><span class="lineNum">     257 </span>            :      *          However, **if this function returns true and the node was never</a>
<a name="258"><span class="lineNum">     258 </span>            :      *          added to another linked list, it means that this linked list </a>
<a name="259"><span class="lineNum">     259 </span>            :      *          contains the given node**.</a>
<a name="260"><span class="lineNum">     260 </span>            :      * @retval  false</a>
<a name="261"><span class="lineNum">     261 </span>            :      *          The given node is not part of any linked list, or it is the </a>
<a name="262"><span class="lineNum">     262 </span>            :      *          only element of a different linked list.</a>
<a name="263"><span class="lineNum">     263 </span>            :      */</a>
<a name="264"><span class="lineNum">     264 </span><span class="lineCov">        105 :     bool couldContain(Node *node) {</span></a>
<a name="265"><span class="lineNum">     265 </span><span class="lineCov">        210 :         return node &amp;&amp; (node == first || node-&gt;next != nullptr ||</span></a>
<a name="266"><span class="lineNum">     266 </span><span class="lineCov">         11 :                         node-&gt;previous != nullptr);</span></a>
<a name="267"><span class="lineNum">     267 </span>            :     }</a>
<a name="268"><span class="lineNum">     268 </span>            : </a>
<a name="269"><span class="lineNum">     269 </span><span class="lineCov">        208 :     iterator begin() { return {first}; }</span></a>
<a name="270"><span class="lineNum">     270 </span><span class="lineCov">        208 :     iterator end() { return {nullptr}; }</span></a>
<a name="271"><span class="lineNum">     271 </span>            : </a>
<a name="272"><span class="lineNum">     272 </span><span class="lineCov">          1 :     const_iterator begin() const { return {first}; }</span></a>
<a name="273"><span class="lineNum">     273 </span><span class="lineCov">          1 :     const_iterator end() const { return {nullptr}; }</span></a>
<a name="274"><span class="lineNum">     274 </span>            : </a>
<a name="275"><span class="lineNum">     275 </span><span class="lineCov">          1 :     reverse_iterator rbegin() { return {last}; }</span></a>
<a name="276"><span class="lineNum">     276 </span><span class="lineCov">          1 :     reverse_iterator rend() { return {nullptr}; }</span></a>
<a name="277"><span class="lineNum">     277 </span>            : </a>
<a name="278"><span class="lineNum">     278 </span><span class="lineCov">          1 :     const_reverse_iterator rbegin() const { return {last}; }</span></a>
<a name="279"><span class="lineNum">     279 </span><span class="lineCov">          1 :     const_reverse_iterator rend() const { return {nullptr}; }</span></a>
<a name="280"><span class="lineNum">     280 </span>            : </a>
<a name="281"><span class="lineNum">     281 </span>            :     /// Get a pointer to the first node.</a>
<a name="282"><span class="lineNum">     282 </span><span class="lineCov">         13 :     Node *getFirst() const { return first; }</span></a>
<a name="283"><span class="lineNum">     283 </span>            :     /// Get a pointer to the last node.</a>
<a name="284"><span class="lineNum">     284 </span><span class="lineCov">         12 :     Node *getLast() const { return last; }</span></a>
<a name="285"><span class="lineNum">     285 </span>            : </a>
<a name="286"><span class="lineNum">     286 </span>            :   private:</a>
<a name="287"><span class="lineNum">     287 </span><span class="lineCov">         43 :     Node *first = nullptr;</span></a>
<a name="288"><span class="lineNum">     288 </span><span class="lineCov">         43 :     Node *last = nullptr;</span></a>
<a name="289"><span class="lineNum">     289 </span>            : };</a>
<a name="290"><span class="lineNum">     290 </span>            : </a>
<a name="291"><span class="lineNum">     291 </span>            : /**</a>
<a name="292"><span class="lineNum">     292 </span>            :  * @brief   A class that can be inherited from to allow inserting into a </a>
<a name="293"><span class="lineNum">     293 </span>            :  *          DoublyLinkedList.</a>
<a name="294"><span class="lineNum">     294 </span>            :  * @tparam  Node</a>
<a name="295"><span class="lineNum">     295 </span>            :  *          The type of the nodes of the list.</a>
<a name="296"><span class="lineNum">     296 </span>            :  */</a>
<a name="297"><span class="lineNum">     297 </span>            : template &lt;class Node&gt;</a>
<a name="298"><span class="lineNum">     298 </span><span class="lineCov">        287 : class DoublyLinkable {</span></a>
<a name="299"><span class="lineNum">     299 </span>            :   protected:</a>
<a name="300"><span class="lineNum">     300 </span>            :     friend class DoublyLinkedList&lt;Node&gt;;</a>
<a name="301"><span class="lineNum">     301 </span><span class="lineCov">        287 :     Node *next = nullptr;</span></a>
<a name="302"><span class="lineNum">     302 </span><span class="lineCov">        287 :     Node *previous = nullptr;</span></a>
<a name="303"><span class="lineNum">     303 </span><span class="lineCov">        287 :     virtual ~DoublyLinkable() = default;</span></a>
<a name="304"><span class="lineNum">     304 </span>            : };</a>
<a name="305"><span class="lineNum">     305 </span>            : </a>
<a name="306"><span class="lineNum">     306 </span>            : /// @}</a>
=======
<a name="13"><span class="lineNum">      13 </span>            : #ifndef __AVR__</a>
<a name="14"><span class="lineNum">      14 </span>            : #include &lt;iterator&gt;</a>
<a name="15"><span class="lineNum">      15 </span>            : #endif</a>
<a name="16"><span class="lineNum">      16 </span>            : </a>
<a name="17"><span class="lineNum">      17 </span>            : /// @addtogroup AH_Containers</a>
<a name="18"><span class="lineNum">      18 </span>            : /// @{</a>
<a name="19"><span class="lineNum">      19 </span>            : </a>
<a name="20"><span class="lineNum">      20 </span>            : /**</a>
<a name="21"><span class="lineNum">      21 </span>            :  * @brief   A class for doubly linked lists.</a>
<a name="22"><span class="lineNum">      22 </span>            :  * </a>
<a name="23"><span class="lineNum">      23 </span>            :  * @tparam  Node</a>
<a name="24"><span class="lineNum">      24 </span>            :  *          The type of the nodes of the list.</a>
<a name="25"><span class="lineNum">      25 </span>            :  */</a>
<a name="26"><span class="lineNum">      26 </span>            : template &lt;class Node&gt;</a>
<a name="27"><span class="lineNum">      27 </span><span class="lineCov">         22 : class DoublyLinkedList {</span></a>
<a name="28"><span class="lineNum">      28 </span>            :   public:</a>
<a name="29"><span class="lineNum">      29 </span>            :     /// Base class for doubly linked list iterators</a>
<a name="30"><span class="lineNum">      30 </span>            :     template &lt;class INode&gt;</a>
<a name="31"><span class="lineNum">      31 </span>            :     class node_iterator_base {</a>
<a name="32"><span class="lineNum">      32 </span>            :       public:</a>
<a name="33"><span class="lineNum">      33 </span><span class="lineCov">        396 :         node_iterator_base(INode *node) : node(node) {}</span></a>
<a name="34"><span class="lineNum">      34 </span>            : </a>
<a name="35"><span class="lineNum">      35 </span><span class="lineCov">        386 :         bool operator!=(const node_iterator_base &amp;rhs) const {</span></a>
<a name="36"><span class="lineNum">      36 </span><span class="lineCov">        386 :             return node != rhs.node;</span></a>
<a name="37"><span class="lineNum">      37 </span>            :         }</a>
<a name="38"><span class="lineNum">      38 </span>            : </a>
<a name="39"><span class="lineNum">      39 </span><span class="lineCov">        387 :         INode &amp;operator*() const {</span></a>
<a name="40"><span class="lineNum">      40 </span>            :             // TODO: check node != nullptr</a>
<a name="41"><span class="lineNum">      41 </span><span class="lineCov">        387 :             return *node;</span></a>
<a name="42"><span class="lineNum">      42 </span>            :         }</a>
<a name="43"><span class="lineNum">      43 </span>            : </a>
<a name="44"><span class="lineNum">      44 </span>            :       protected:</a>
<a name="45"><span class="lineNum">      45 </span>            :         INode *node;</a>
<a name="46"><span class="lineNum">      46 </span>            :     };</a>
<a name="47"><span class="lineNum">      47 </span>            : </a>
<a name="48"><span class="lineNum">      48 </span>            :     /// Forward bidirectional doubly linked list iterator</a>
<a name="49"><span class="lineNum">      49 </span>            :     template &lt;class INode&gt;</a>
<a name="50"><span class="lineNum">      50 </span>            :     class node_iterator : public node_iterator_base&lt;INode&gt; {</a>
<a name="51"><span class="lineNum">      51 </span>            :       public:</a>
<a name="52"><span class="lineNum">      52 </span><span class="lineCov">        392 :         node_iterator(INode *node) : node_iterator_base&lt;INode&gt;(node) {}</span></a>
<a name="53"><span class="lineNum">      53 </span>            : </a>
<a name="54"><span class="lineNum">      54 </span>            : #ifndef __AVR__</a>
<a name="55"><span class="lineNum">      55 </span>            :         using difference_type = void;</a>
<a name="56"><span class="lineNum">      56 </span>            :         using value_type = INode;</a>
<a name="57"><span class="lineNum">      57 </span>            :         using pointer = INode *;</a>
<a name="58"><span class="lineNum">      58 </span>            :         using reference = INode &amp;;</a>
<a name="59"><span class="lineNum">      59 </span>            :         using iterator_category = std::bidirectional_iterator_tag;</a>
<a name="60"><span class="lineNum">      60 </span>            : #endif</a>
<a name="61"><span class="lineNum">      61 </span>            : </a>
<a name="62"><span class="lineNum">      62 </span>            :         /// Prefix increment operator</a>
<a name="63"><span class="lineNum">      63 </span><span class="lineCov">        178 :         node_iterator &amp;operator++() {</span></a>
<a name="64"><span class="lineNum">      64 </span>            :             // TODO: check node != nullptr</a>
<a name="65"><span class="lineNum">      65 </span><span class="lineCov">        178 :             this-&gt;node = this-&gt;node-&gt;next;</span></a>
<a name="66"><span class="lineNum">      66 </span><span class="lineCov">        178 :             return *this;</span></a>
<a name="67"><span class="lineNum">      67 </span>            :         }</a>
<a name="68"><span class="lineNum">      68 </span>            : </a>
<a name="69"><span class="lineNum">      69 </span>            :         /// Prefix decrement operator</a>
<a name="70"><span class="lineNum">      70 </span>            :         node_iterator &amp;operator--() {</a>
<a name="71"><span class="lineNum">      71 </span>            :             // TODO: check node != nullptr</a>
<a name="72"><span class="lineNum">      72 </span>            :             this-&gt;node = this-&gt;node-&gt;previous;</a>
<a name="73"><span class="lineNum">      73 </span>            :             return *this;</a>
<a name="74"><span class="lineNum">      74 </span>            :         }</a>
<a name="75"><span class="lineNum">      75 </span>            :     };</a>
<a name="76"><span class="lineNum">      76 </span>            : </a>
<a name="77"><span class="lineNum">      77 </span>            :     /// Reverse bidirectional doubly linked list iterator</a>
<a name="78"><span class="lineNum">      78 </span>            :     template &lt;class INode&gt;</a>
<a name="79"><span class="lineNum">      79 </span>            :     class reverse_node_iterator : public node_iterator_base&lt;INode&gt; {</a>
<a name="80"><span class="lineNum">      80 </span>            :       public:</a>
<a name="81"><span class="lineNum">      81 </span><span class="lineCov">          4 :         reverse_node_iterator(INode *node) : node_iterator_base&lt;INode&gt;(node) {}</span></a>
<a name="82"><span class="lineNum">      82 </span>            : </a>
<a name="83"><span class="lineNum">      83 </span>            : #ifndef __AVR__</a>
<a name="84"><span class="lineNum">      84 </span>            :         using difference_type = void;</a>
<a name="85"><span class="lineNum">      85 </span>            :         using value_type = INode;</a>
<a name="86"><span class="lineNum">      86 </span>            :         using pointer = INode *;</a>
<a name="87"><span class="lineNum">      87 </span>            :         using reference = INode &amp;;</a>
<a name="88"><span class="lineNum">      88 </span>            :         using iterator_category = std::bidirectional_iterator_tag;</a>
<a name="89"><span class="lineNum">      89 </span>            : #endif</a>
<a name="90"><span class="lineNum">      90 </span>            : </a>
<a name="91"><span class="lineNum">      91 </span>            :         /// Prefix increment operator</a>
<a name="92"><span class="lineNum">      92 </span><span class="lineCov">         10 :         reverse_node_iterator &amp;operator++() {</span></a>
<a name="93"><span class="lineNum">      93 </span>            :             // TODO: check node != nullptr</a>
<a name="94"><span class="lineNum">      94 </span><span class="lineCov">         10 :             this-&gt;node = this-&gt;node-&gt;previous;</span></a>
<a name="95"><span class="lineNum">      95 </span><span class="lineCov">         10 :             return *this;</span></a>
<a name="96"><span class="lineNum">      96 </span>            :         }</a>
<a name="97"><span class="lineNum">      97 </span>            : </a>
<a name="98"><span class="lineNum">      98 </span>            :         /// Prefix decrement operator</a>
<a name="99"><span class="lineNum">      99 </span>            :         reverse_node_iterator &amp;operator--() {</a>
<a name="100"><span class="lineNum">     100 </span>            :             // TODO: check node != nullptr</a>
<a name="101"><span class="lineNum">     101 </span>            :             this-&gt;node = this-&gt;node-&gt;next;</a>
<a name="102"><span class="lineNum">     102 </span>            :             return *this;</a>
<a name="103"><span class="lineNum">     103 </span>            :         }</a>
<a name="104"><span class="lineNum">     104 </span>            :     };</a>
<a name="105"><span class="lineNum">     105 </span>            : </a>
<a name="106"><span class="lineNum">     106 </span>            :     using iterator = node_iterator&lt;Node&gt;;</a>
<a name="107"><span class="lineNum">     107 </span>            :     using const_iterator = node_iterator&lt;const Node&gt;;</a>
<a name="108"><span class="lineNum">     108 </span>            :     using reverse_iterator = reverse_node_iterator&lt;Node&gt;;</a>
<a name="109"><span class="lineNum">     109 </span>            :     using const_reverse_iterator = reverse_node_iterator&lt;const Node&gt;;</a>
<a name="110"><span class="lineNum">     110 </span>            : </a>
<a name="111"><span class="lineNum">     111 </span>            :     /**</a>
<a name="112"><span class="lineNum">     112 </span>            :      * @brief   Append a node to a linked list.</a>
<a name="113"><span class="lineNum">     113 </span>            :      * </a>
<a name="114"><span class="lineNum">     114 </span>            :      * @param   node</a>
<a name="115"><span class="lineNum">     115 </span>            :      *          A pointer to the node to be appended.</a>
<a name="116"><span class="lineNum">     116 </span>            :      */</a>
<a name="117"><span class="lineNum">     117 </span><span class="lineCov">        113 :     void append(Node *node) {</span></a>
<a name="118"><span class="lineNum">     118 </span><span class="lineCov">        113 :         if (first == nullptr)</span></a>
<a name="119"><span class="lineNum">     119 </span><span class="lineCov">         40 :             first = node;</span></a>
<a name="120"><span class="lineNum">     120 </span><span class="lineCov">        113 :         node-&gt;previous = last;</span></a>
<a name="121"><span class="lineNum">     121 </span><span class="lineCov">        113 :         if (node-&gt;previous != nullptr)</span></a>
<a name="122"><span class="lineNum">     122 </span><span class="lineCov">         73 :             node-&gt;previous-&gt;next = node;</span></a>
<a name="123"><span class="lineNum">     123 </span><span class="lineCov">        113 :         last = node;</span></a>
<a name="124"><span class="lineNum">     124 </span><span class="lineCov">        113 :         node-&gt;next = nullptr;</span></a>
<a name="125"><span class="lineNum">     125 </span><span class="lineCov">        113 :     }</span></a>
<a name="126"><span class="lineNum">     126 </span>            : </a>
<a name="127"><span class="lineNum">     127 </span>            :     /**</a>
<a name="128"><span class="lineNum">     128 </span>            :      * @brief   Append a node to a linked list.</a>
<a name="129"><span class="lineNum">     129 </span>            :      * </a>
<a name="130"><span class="lineNum">     130 </span>            :      * @param   node</a>
<a name="131"><span class="lineNum">     131 </span>            :      *          A reference to the node to be appended.</a>
<a name="132"><span class="lineNum">     132 </span>            :      */</a>
<a name="133"><span class="lineNum">     133 </span><span class="lineCov">         28 :     void append(Node &amp;node) { append(&amp;node); }</span></a>
<a name="134"><span class="lineNum">     134 </span>            : </a>
<a name="135"><span class="lineNum">     135 </span>            :     /**</a>
<a name="136"><span class="lineNum">     136 </span>            :      * @brief   Insert a node before another node.</a>
<a name="137"><span class="lineNum">     137 </span>            :      * </a>
<a name="138"><span class="lineNum">     138 </span>            :      * @param   toBeInserted</a>
<a name="139"><span class="lineNum">     139 </span>            :      *          The new node to be inserted.</a>
<a name="140"><span class="lineNum">     140 </span>            :      * @param   before</a>
<a name="141"><span class="lineNum">     141 </span>            :      *          The node to insert the new node before. It must be in the list</a>
<a name="142"><span class="lineNum">     142 </span>            :      *          already.</a>
<a name="143"><span class="lineNum">     143 </span>            :      */</a>
<a name="144"><span class="lineNum">     144 </span><span class="lineCov">         27 :     void insertBefore(Node *toBeInserted, Node *before) {</span></a>
<a name="145"><span class="lineNum">     145 </span><span class="lineCov">         27 :         if (before == first)</span></a>
<a name="146"><span class="lineNum">     146 </span><span class="lineCov">          7 :             first = toBeInserted;</span></a>
<a name="147"><span class="lineNum">     147 </span>            :         else</a>
<a name="148"><span class="lineNum">     148 </span><span class="lineCov">         20 :             before-&gt;previous-&gt;next = toBeInserted;</span></a>
<a name="149"><span class="lineNum">     149 </span><span class="lineCov">         27 :         toBeInserted-&gt;previous = before-&gt;previous;</span></a>
<a name="150"><span class="lineNum">     150 </span><span class="lineCov">         27 :         toBeInserted-&gt;next = before;</span></a>
<a name="151"><span class="lineNum">     151 </span><span class="lineCov">         27 :         before-&gt;previous = toBeInserted;</span></a>
<a name="152"><span class="lineNum">     152 </span><span class="lineCov">         27 :     }</span></a>
<a name="153"><span class="lineNum">     153 </span>            : </a>
<a name="154"><span class="lineNum">     154 </span>            :     /// @see    insertBefore(Node *, Node *)</a>
<a name="155"><span class="lineNum">     155 </span><span class="lineCov">         27 :     void insertBefore(Node &amp;toBeInserted, Node &amp;before) {</span></a>
<a name="156"><span class="lineNum">     156 </span><span class="lineCov">         27 :         insertBefore(&amp;toBeInserted, &amp;before);</span></a>
<a name="157"><span class="lineNum">     157 </span><span class="lineCov">         27 :     }</span></a>
<a name="158"><span class="lineNum">     158 </span>            : </a>
<a name="159"><span class="lineNum">     159 </span>            :     /**</a>
<a name="160"><span class="lineNum">     160 </span>            :      * @brief   Insert a new node at the correct location into a sorted list.</a>
<a name="161"><span class="lineNum">     161 </span>            :      * </a>
<a name="162"><span class="lineNum">     162 </span>            :      * @param   node </a>
<a name="163"><span class="lineNum">     163 </span>            :      *          The new node to be inserted.</a>
<a name="164"><span class="lineNum">     164 </span>            :      * @param   cmp</a>
<a name="165"><span class="lineNum">     165 </span>            :      *          The function to order the nodes.</a>
<a name="166"><span class="lineNum">     166 </span>            :      * @tparam  Compare</a>
<a name="167"><span class="lineNum">     167 </span>            :      *          A functor that compares two Nodes and returns a boolean.</a>
<a name="168"><span class="lineNum">     168 </span>            :      */</a>
<a name="169"><span class="lineNum">     169 </span>            :     template &lt;class Compare&gt;</a>
<a name="170"><span class="lineNum">     170 </span><span class="lineCov">         35 :     void insertSorted(Node *node, Compare cmp) {</span></a>
<a name="171"><span class="lineNum">     171 </span><span class="lineCov">         35 :         iterator it = this-&gt;begin();</span></a>
<a name="172"><span class="lineNum">     172 </span><span class="lineCov">         35 :         iterator end = this-&gt;end();</span></a>
<a name="173"><span class="lineNum">     173 </span><span class="lineCov">        139 :         while (it != end) {</span></a>
<a name="174"><span class="lineNum">     174 </span><span class="lineCov">        129 :             if (cmp(*node, *it)) {</span></a>
<a name="175"><span class="lineNum">     175 </span><span class="lineCov">         25 :                 insertBefore(*node, *it);</span></a>
<a name="176"><span class="lineNum">     176 </span><span class="lineCov">         25 :                 return;</span></a>
<a name="177"><span class="lineNum">     177 </span>            :             }</a>
<a name="178"><span class="lineNum">     178 </span><span class="lineCov">        104 :             ++it;</span></a>
<a name="179"><span class="lineNum">     179 </span>            :         }</a>
<a name="180"><span class="lineNum">     180 </span><span class="lineCov">         10 :         append(node);</span></a>
<a name="181"><span class="lineNum">     181 </span><span class="lineCov">         35 :     }</span></a>
<a name="182"><span class="lineNum">     182 </span>            : </a>
<a name="183"><span class="lineNum">     183 </span>            :     /**</a>
<a name="184"><span class="lineNum">     184 </span>            :      * @brief   Insert a new node at the correct location into a sorted list, </a>
<a name="185"><span class="lineNum">     185 </span>            :      *          using `operator&lt;`.</a>
<a name="186"><span class="lineNum">     186 </span>            :      * </a>
<a name="187"><span class="lineNum">     187 </span>            :      * @param   node </a>
<a name="188"><span class="lineNum">     188 </span>            :      *          The new node to be inserted.</a>
<a name="189"><span class="lineNum">     189 </span>            :      */</a>
<a name="190"><span class="lineNum">     190 </span><span class="lineCov">         22 :     void insertSorted(Node *node) {</span></a>
<a name="191"><span class="lineNum">     191 </span><span class="lineCov">         96 :         insertSorted(node, [](Node &amp;lhs, Node &amp;rhs) { return lhs &lt; rhs; });</span></a>
<a name="192"><span class="lineNum">     192 </span><span class="lineCov">         22 :     }</span></a>
<a name="193"><span class="lineNum">     193 </span>            : </a>
<a name="194"><span class="lineNum">     194 </span>            :     /**</a>
<a name="195"><span class="lineNum">     195 </span>            :      * @brief   Remove a node from the linked list.</a>
<a name="196"><span class="lineNum">     196 </span>            :      * </a>
<a name="197"><span class="lineNum">     197 </span>            :      * @param   node</a>
<a name="198"><span class="lineNum">     198 </span>            :      *          A pointer to the node to be removed.</a>
<a name="199"><span class="lineNum">     199 </span>            :      */</a>
<a name="200"><span class="lineNum">     200 </span><span class="lineCov">         31 :     void remove(Node *node) {</span></a>
<a name="201"><span class="lineNum">     201 </span><span class="lineCov">         31 :         if (node-&gt;previous != nullptr)</span></a>
<a name="202"><span class="lineNum">     202 </span><span class="lineCov">         11 :             node-&gt;previous-&gt;next = node-&gt;next;</span></a>
<a name="203"><span class="lineNum">     203 </span><span class="lineCov">         31 :         if (node == last)</span></a>
<a name="204"><span class="lineNum">     204 </span><span class="lineCov">         27 :             last = node-&gt;previous;</span></a>
<a name="205"><span class="lineNum">     205 </span><span class="lineCov">         31 :         if (node-&gt;next != nullptr)</span></a>
<a name="206"><span class="lineNum">     206 </span><span class="lineCov">          4 :             node-&gt;next-&gt;previous = node-&gt;previous;</span></a>
<a name="207"><span class="lineNum">     207 </span><span class="lineCov">         31 :         if (node == first)</span></a>
<a name="208"><span class="lineNum">     208 </span><span class="lineCov">         20 :             first = node-&gt;next;</span></a>
<a name="209"><span class="lineNum">     209 </span><span class="lineCov">         31 :         node-&gt;previous = nullptr;</span></a>
<a name="210"><span class="lineNum">     210 </span><span class="lineCov">         31 :         node-&gt;next = nullptr;</span></a>
<a name="211"><span class="lineNum">     211 </span><span class="lineCov">         31 :     }</span></a>
<a name="212"><span class="lineNum">     212 </span>            : </a>
<a name="213"><span class="lineNum">     213 </span>            :     /**</a>
<a name="214"><span class="lineNum">     214 </span>            :      * @brief   Remove a node from the linked list.</a>
<a name="215"><span class="lineNum">     215 </span>            :      * </a>
<a name="216"><span class="lineNum">     216 </span>            :      * @param   node</a>
<a name="217"><span class="lineNum">     217 </span>            :      *          A reference to the node to be removed.</a>
<a name="218"><span class="lineNum">     218 </span>            :      */</a>
<a name="219"><span class="lineNum">     219 </span>            :     void remove(Node &amp;node) { remove(&amp;node); }</a>
<a name="220"><span class="lineNum">     220 </span>            : </a>
<a name="221"><span class="lineNum">     221 </span>            :     /**</a>
<a name="222"><span class="lineNum">     222 </span>            :      * @brief   Move down the given node in the linked list.</a>
<a name="223"><span class="lineNum">     223 </span>            :      * </a>
<a name="224"><span class="lineNum">     224 </span>            :      * For example: moving down node `C`:</a>
<a name="225"><span class="lineNum">     225 </span>            :      * ```</a>
<a name="226"><span class="lineNum">     226 </span>            :      * Before:  ... → A → B → C → D → ...</a>
<a name="227"><span class="lineNum">     227 </span>            :      * After:   ... → A → C → B → D → ...</a>
<a name="228"><span class="lineNum">     228 </span>            :      * ```</a>
<a name="229"><span class="lineNum">     229 </span>            :      * @param   node</a>
<a name="230"><span class="lineNum">     230 </span>            :      *          A pointer to the node to be moved down.</a>
<a name="231"><span class="lineNum">     231 </span>            :      */</a>
<a name="232"><span class="lineNum">     232 </span><span class="lineCov">          5 :     void moveDown(Node *node) {</span></a>
<a name="233"><span class="lineNum">     233 </span><span class="lineCov">          5 :         Node *nodeB = node-&gt;previous;</span></a>
<a name="234"><span class="lineNum">     234 </span><span class="lineCov">          5 :         if (nodeB == nullptr) // Can't move first node further down</span></a>
<a name="235"><span class="lineNum">     235 </span><span class="lineCov">          2 :             return;</span></a>
<a name="236"><span class="lineNum">     236 </span><span class="lineCov">          3 :         Node *nodeA = nodeB-&gt;previous;</span></a>
<a name="237"><span class="lineNum">     237 </span><span class="lineCov">          3 :         Node *nodeD = node-&gt;next;</span></a>
<a name="238"><span class="lineNum">     238 </span>            : </a>
<a name="239"><span class="lineNum">     239 </span><span class="lineCov">          3 :         if (nodeA != nullptr)</span></a>
<a name="240"><span class="lineNum">     240 </span><span class="lineCov">          2 :             nodeA-&gt;next = node;</span></a>
<a name="241"><span class="lineNum">     241 </span>            :         else</a>
<a name="242"><span class="lineNum">     242 </span><span class="lineCov">          1 :             first = node;</span></a>
<a name="243"><span class="lineNum">     243 </span><span class="lineCov">          3 :         nodeB-&gt;next = nodeD;</span></a>
<a name="244"><span class="lineNum">     244 </span><span class="lineCov">          3 :         nodeB-&gt;previous = node;</span></a>
<a name="245"><span class="lineNum">     245 </span><span class="lineCov">          3 :         node-&gt;next = nodeB;</span></a>
<a name="246"><span class="lineNum">     246 </span><span class="lineCov">          3 :         node-&gt;previous = nodeA;</span></a>
<a name="247"><span class="lineNum">     247 </span><span class="lineCov">          3 :         if (nodeD != nullptr)</span></a>
<a name="248"><span class="lineNum">     248 </span><span class="lineCov">          2 :             nodeD-&gt;previous = nodeB;</span></a>
<a name="249"><span class="lineNum">     249 </span>            :         else</a>
<a name="250"><span class="lineNum">     250 </span><span class="lineCov">          1 :             last = nodeB;</span></a>
<a name="251"><span class="lineNum">     251 </span><span class="lineCov">          5 :     }</span></a>
<a name="252"><span class="lineNum">     252 </span>            : </a>
<a name="253"><span class="lineNum">     253 </span>            :     /** </a>
<a name="254"><span class="lineNum">     254 </span>            :      * @brief   Check if the linked list could contain the given node.</a>
<a name="255"><span class="lineNum">     255 </span>            :      * </a>
<a name="256"><span class="lineNum">     256 </span>            :      * @retval  true</a>
<a name="257"><span class="lineNum">     257 </span>            :      *          The given node is part of some linked list or it is the first</a>
<a name="258"><span class="lineNum">     258 </span>            :      *          node of the given linked list.  </a>
<a name="259"><span class="lineNum">     259 </span>            :      *          It could be that the node is part of a different linked list</a>
<a name="260"><span class="lineNum">     260 </span>            :      *          if it was ever added to a different list.</a>
<a name="261"><span class="lineNum">     261 </span>            :      *          However, **if this function returns true and the node was never</a>
<a name="262"><span class="lineNum">     262 </span>            :      *          added to another linked list, it means that this linked list </a>
<a name="263"><span class="lineNum">     263 </span>            :      *          contains the given node**.</a>
<a name="264"><span class="lineNum">     264 </span>            :      * @retval  false</a>
<a name="265"><span class="lineNum">     265 </span>            :      *          The given node is not part of any linked list, or it is the </a>
<a name="266"><span class="lineNum">     266 </span>            :      *          only element of a different linked list.</a>
<a name="267"><span class="lineNum">     267 </span>            :      */</a>
<a name="268"><span class="lineNum">     268 </span><span class="lineCov">         15 :     bool couldContain(Node *node) {</span></a>
<a name="269"><span class="lineNum">     269 </span><span class="lineCov">         30 :         return node &amp;&amp; (node == first || node-&gt;next != nullptr ||</span></a>
<a name="270"><span class="lineNum">     270 </span><span class="lineCov">         11 :                         node-&gt;previous != nullptr);</span></a>
<a name="271"><span class="lineNum">     271 </span>            :     }</a>
<a name="272"><span class="lineNum">     272 </span>            : </a>
<a name="273"><span class="lineNum">     273 </span><span class="lineCov">        195 :     iterator begin() { return {first}; }</span></a>
<a name="274"><span class="lineNum">     274 </span><span class="lineCov">        195 :     iterator end() { return {nullptr}; }</span></a>
<a name="275"><span class="lineNum">     275 </span>            : </a>
<a name="276"><span class="lineNum">     276 </span><span class="lineCov">          1 :     const_iterator begin() const { return {first}; }</span></a>
<a name="277"><span class="lineNum">     277 </span><span class="lineCov">          1 :     const_iterator end() const { return {nullptr}; }</span></a>
<a name="278"><span class="lineNum">     278 </span>            : </a>
<a name="279"><span class="lineNum">     279 </span><span class="lineCov">          1 :     reverse_iterator rbegin() { return {last}; }</span></a>
<a name="280"><span class="lineNum">     280 </span><span class="lineCov">          1 :     reverse_iterator rend() { return {nullptr}; }</span></a>
<a name="281"><span class="lineNum">     281 </span>            : </a>
<a name="282"><span class="lineNum">     282 </span><span class="lineCov">          1 :     const_reverse_iterator rbegin() const { return {last}; }</span></a>
<a name="283"><span class="lineNum">     283 </span><span class="lineCov">          1 :     const_reverse_iterator rend() const { return {nullptr}; }</span></a>
<a name="284"><span class="lineNum">     284 </span>            : </a>
<a name="285"><span class="lineNum">     285 </span>            :     /// Get a pointer to the first node.</a>
<a name="286"><span class="lineNum">     286 </span><span class="lineCov">         13 :     Node *getFirst() const { return first; }</span></a>
<a name="287"><span class="lineNum">     287 </span>            :     /// Get a pointer to the last node.</a>
<a name="288"><span class="lineNum">     288 </span><span class="lineCov">         12 :     Node *getLast() const { return last; }</span></a>
<a name="289"><span class="lineNum">     289 </span>            : </a>
<a name="290"><span class="lineNum">     290 </span>            :   private:</a>
<a name="291"><span class="lineNum">     291 </span><span class="lineCov">         22 :     Node *first = nullptr;</span></a>
<a name="292"><span class="lineNum">     292 </span><span class="lineCov">         22 :     Node *last = nullptr;</span></a>
<a name="293"><span class="lineNum">     293 </span>            : };</a>
<a name="294"><span class="lineNum">     294 </span>            : </a>
<a name="295"><span class="lineNum">     295 </span>            : /**</a>
<a name="296"><span class="lineNum">     296 </span>            :  * @brief   A class that can be inherited from to allow inserting into a </a>
<a name="297"><span class="lineNum">     297 </span>            :  *          DoublyLinkedList.</a>
<a name="298"><span class="lineNum">     298 </span>            :  * @tparam  Node</a>
<a name="299"><span class="lineNum">     299 </span>            :  *          The type of the nodes of the list.</a>
<a name="300"><span class="lineNum">     300 </span>            :  */</a>
<a name="301"><span class="lineNum">     301 </span>            : template &lt;class Node&gt;</a>
<a name="302"><span class="lineNum">     302 </span><span class="lineCov">        138 : class DoublyLinkable {</span></a>
<a name="303"><span class="lineNum">     303 </span>            :   protected:</a>
<a name="304"><span class="lineNum">     304 </span>            :     friend class DoublyLinkedList&lt;Node&gt;;</a>
<a name="305"><span class="lineNum">     305 </span><span class="lineCov">        138 :     Node *next = nullptr;</span></a>
<a name="306"><span class="lineNum">     306 </span><span class="lineCov">        138 :     Node *previous = nullptr;</span></a>
<a name="307"><span class="lineNum">     307 </span><span class="lineCov">        138 :     virtual ~DoublyLinkable() = default;</span></a>
<a name="308"><span class="lineNum">     308 </span>            : };</a>
<a name="309"><span class="lineNum">     309 </span>            : </a>
<a name="310"><span class="lineNum">     310 </span>            : /// @}</a>
<a name="311"><span class="lineNum">     311 </span>            : </a>
<a name="312"><span class="lineNum">     312 </span>            : AH_DIAGNOSTIC_POP()</a>
>>>>>>> c8d7535e
</pre>
      </td>
    </tr>
  </table>
  <br>

  <table width="100%" border=0 cellspacing=0 cellpadding=0>
    <tr><td class="ruler"><img src="../../../glass.png" width=3 height=3 alt=""></td></tr>
    <tr><td class="versionInfo">Generated by: <a href="http://ltp.sourceforge.net/coverage/lcov.php" target="_parent">LCOV version 1.14-5-g4ff2ed6</a></td></tr>
  </table>
  <br>

</body>
</html><|MERGE_RESOLUTION|>--- conflicted
+++ resolved
@@ -4,11 +4,7 @@
 
 <head>
   <meta http-equiv="Content-Type" content="text/html; charset=UTF-8">
-<<<<<<< HEAD
-  <title>LCOV - 80ba08a3895ece11ffdc0615e2a6f53de411ae19 - src/AH/Containers/LinkedList.hpp</title>
-=======
-  <title>LCOV - 62f9b31690cd326528909dc900cfda9ba79bd101 - src/AH/Containers/LinkedList.hpp</title>
->>>>>>> c8d7535e
+  <title>LCOV - d0de365697a9d6a8331c32c0388c9e38aa541a32 - src/AH/Containers/LinkedList.hpp</title>
   <link rel="stylesheet" type="text/css" href="../../../gcov.css">
 </head>
 
@@ -32,11 +28,7 @@
           </tr>
           <tr>
             <td class="headerItem">Test:</td>
-<<<<<<< HEAD
-            <td class="headerValue">80ba08a3895ece11ffdc0615e2a6f53de411ae19</td>
-=======
-            <td class="headerValue">62f9b31690cd326528909dc900cfda9ba79bd101</td>
->>>>>>> c8d7535e
+            <td class="headerValue">d0de365697a9d6a8331c32c0388c9e38aa541a32</td>
             <td></td>
             <td class="headerItem">Lines:</td>
             <td class="headerCovTableEntry">96</td>
@@ -45,11 +37,7 @@
           </tr>
           <tr>
             <td class="headerItem">Date:</td>
-<<<<<<< HEAD
-            <td class="headerValue">2019-11-21 23:16:59</td>
-=======
-            <td class="headerValue">2019-11-27 22:46:21</td>
->>>>>>> c8d7535e
+            <td class="headerValue">2019-11-28 01:24:59</td>
             <td></td>
             <td class="headerItem">Functions:</td>
             <td class="headerCovTableEntry">150</td>
@@ -92,302 +80,6 @@
 <a name="10"><span class="lineNum">      10 </span>            : #include &lt;AH/Math/MinMaxFix.hpp&gt;</a>
 <a name="11"><span class="lineNum">      11 </span>            : #include &lt;stdlib.h&gt;</a>
 <a name="12"><span class="lineNum">      12 </span>            : </a>
-<<<<<<< HEAD
-<a name="13"><span class="lineNum">      13 </span>            : /// @addtogroup AH_Containers</a>
-<a name="14"><span class="lineNum">      14 </span>            : /// @{</a>
-<a name="15"><span class="lineNum">      15 </span>            : </a>
-<a name="16"><span class="lineNum">      16 </span>            : /**</a>
-<a name="17"><span class="lineNum">      17 </span>            :  * @brief   A class for doubly linked lists.</a>
-<a name="18"><span class="lineNum">      18 </span>            :  * </a>
-<a name="19"><span class="lineNum">      19 </span>            :  * @tparam  Node</a>
-<a name="20"><span class="lineNum">      20 </span>            :  *          The type of the nodes of the list.</a>
-<a name="21"><span class="lineNum">      21 </span>            :  */</a>
-<a name="22"><span class="lineNum">      22 </span>            : template &lt;class Node&gt;</a>
-<a name="23"><span class="lineNum">      23 </span><span class="lineCov">         43 : class DoublyLinkedList {</span></a>
-<a name="24"><span class="lineNum">      24 </span>            :   public:</a>
-<a name="25"><span class="lineNum">      25 </span>            :     /// Base class for doubly linked list iterators</a>
-<a name="26"><span class="lineNum">      26 </span>            :     template &lt;class INode&gt;</a>
-<a name="27"><span class="lineNum">      27 </span>            :     class node_iterator_base {</a>
-<a name="28"><span class="lineNum">      28 </span>            :       public:</a>
-<a name="29"><span class="lineNum">      29 </span><span class="lineCov">        422 :         node_iterator_base(INode *node) : node(node) {}</span></a>
-<a name="30"><span class="lineNum">      30 </span>            : </a>
-<a name="31"><span class="lineNum">      31 </span><span class="lineCov">        480 :         bool operator!=(const node_iterator_base &amp;rhs) const {</span></a>
-<a name="32"><span class="lineNum">      32 </span><span class="lineCov">        480 :             return node != rhs.node;</span></a>
-<a name="33"><span class="lineNum">      33 </span>            :         }</a>
-<a name="34"><span class="lineNum">      34 </span>            : </a>
-<a name="35"><span class="lineNum">      35 </span><span class="lineCov">        385 :         INode &amp;operator*() const {</span></a>
-<a name="36"><span class="lineNum">      36 </span>            :             // TODO: check node != nullptr</a>
-<a name="37"><span class="lineNum">      37 </span><span class="lineCov">        385 :             return *node;</span></a>
-<a name="38"><span class="lineNum">      38 </span>            :         }</a>
-<a name="39"><span class="lineNum">      39 </span>            : </a>
-<a name="40"><span class="lineNum">      40 </span>            :       protected:</a>
-<a name="41"><span class="lineNum">      41 </span>            :         INode *node;</a>
-<a name="42"><span class="lineNum">      42 </span>            :     };</a>
-<a name="43"><span class="lineNum">      43 </span>            : </a>
-<a name="44"><span class="lineNum">      44 </span>            :     /// Forward bidirectional doubly linked list iterator</a>
-<a name="45"><span class="lineNum">      45 </span>            :     template &lt;class INode&gt;</a>
-<a name="46"><span class="lineNum">      46 </span>            :     class node_iterator : public node_iterator_base&lt;INode&gt; {</a>
-<a name="47"><span class="lineNum">      47 </span>            :       public:</a>
-<a name="48"><span class="lineNum">      48 </span><span class="lineCov">        418 :         node_iterator(INode *node) : node_iterator_base&lt;INode&gt;(node) {}</span></a>
-<a name="49"><span class="lineNum">      49 </span>            : </a>
-<a name="50"><span class="lineNum">      50 </span>            : #ifndef __AVR__</a>
-<a name="51"><span class="lineNum">      51 </span>            :         using difference_type = void;</a>
-<a name="52"><span class="lineNum">      52 </span>            :         using value_type = INode;</a>
-<a name="53"><span class="lineNum">      53 </span>            :         using pointer = INode *;</a>
-<a name="54"><span class="lineNum">      54 </span>            :         using reference = INode &amp;;</a>
-<a name="55"><span class="lineNum">      55 </span>            :         using iterator_category = std::bidirectional_iterator_tag;</a>
-<a name="56"><span class="lineNum">      56 </span>            : #endif</a>
-<a name="57"><span class="lineNum">      57 </span>            : </a>
-<a name="58"><span class="lineNum">      58 </span>            :         /// Prefix increment operator</a>
-<a name="59"><span class="lineNum">      59 </span><span class="lineCov">        259 :         node_iterator &amp;operator++() {</span></a>
-<a name="60"><span class="lineNum">      60 </span>            :             // TODO: check node != nullptr</a>
-<a name="61"><span class="lineNum">      61 </span><span class="lineCov">        259 :             this-&gt;node = this-&gt;node-&gt;next;</span></a>
-<a name="62"><span class="lineNum">      62 </span><span class="lineCov">        259 :             return *this;</span></a>
-<a name="63"><span class="lineNum">      63 </span>            :         }</a>
-<a name="64"><span class="lineNum">      64 </span>            : </a>
-<a name="65"><span class="lineNum">      65 </span>            :         /// Prefix decrement operator</a>
-<a name="66"><span class="lineNum">      66 </span>            :         node_iterator &amp;operator--() {</a>
-<a name="67"><span class="lineNum">      67 </span>            :             // TODO: check node != nullptr</a>
-<a name="68"><span class="lineNum">      68 </span>            :             this-&gt;node = this-&gt;node-&gt;previous;</a>
-<a name="69"><span class="lineNum">      69 </span>            :             return *this;</a>
-<a name="70"><span class="lineNum">      70 </span>            :         }</a>
-<a name="71"><span class="lineNum">      71 </span>            :     };</a>
-<a name="72"><span class="lineNum">      72 </span>            : </a>
-<a name="73"><span class="lineNum">      73 </span>            :     /// Reverse bidirectional doubly linked list iterator</a>
-<a name="74"><span class="lineNum">      74 </span>            :     template &lt;class INode&gt;</a>
-<a name="75"><span class="lineNum">      75 </span>            :     class reverse_node_iterator : public node_iterator_base&lt;INode&gt; {</a>
-<a name="76"><span class="lineNum">      76 </span>            :       public:</a>
-<a name="77"><span class="lineNum">      77 </span><span class="lineCov">          4 :         reverse_node_iterator(INode *node) : node_iterator_base&lt;INode&gt;(node) {}</span></a>
-<a name="78"><span class="lineNum">      78 </span>            : </a>
-<a name="79"><span class="lineNum">      79 </span>            : #ifndef __AVR__</a>
-<a name="80"><span class="lineNum">      80 </span>            :         using difference_type = void;</a>
-<a name="81"><span class="lineNum">      81 </span>            :         using value_type = INode;</a>
-<a name="82"><span class="lineNum">      82 </span>            :         using pointer = INode *;</a>
-<a name="83"><span class="lineNum">      83 </span>            :         using reference = INode &amp;;</a>
-<a name="84"><span class="lineNum">      84 </span>            :         using iterator_category = std::bidirectional_iterator_tag;</a>
-<a name="85"><span class="lineNum">      85 </span>            : #endif</a>
-<a name="86"><span class="lineNum">      86 </span>            : </a>
-<a name="87"><span class="lineNum">      87 </span>            :         /// Prefix increment operator</a>
-<a name="88"><span class="lineNum">      88 </span><span class="lineCov">         10 :         reverse_node_iterator &amp;operator++() {</span></a>
-<a name="89"><span class="lineNum">      89 </span>            :             // TODO: check node != nullptr</a>
-<a name="90"><span class="lineNum">      90 </span><span class="lineCov">         10 :             this-&gt;node = this-&gt;node-&gt;previous;</span></a>
-<a name="91"><span class="lineNum">      91 </span><span class="lineCov">         10 :             return *this;</span></a>
-<a name="92"><span class="lineNum">      92 </span>            :         }</a>
-<a name="93"><span class="lineNum">      93 </span>            : </a>
-<a name="94"><span class="lineNum">      94 </span>            :         /// Prefix decrement operator</a>
-<a name="95"><span class="lineNum">      95 </span>            :         reverse_node_iterator &amp;operator--() {</a>
-<a name="96"><span class="lineNum">      96 </span>            :             // TODO: check node != nullptr</a>
-<a name="97"><span class="lineNum">      97 </span>            :             this-&gt;node = this-&gt;node-&gt;next;</a>
-<a name="98"><span class="lineNum">      98 </span>            :             return *this;</a>
-<a name="99"><span class="lineNum">      99 </span>            :         }</a>
-<a name="100"><span class="lineNum">     100 </span>            :     };</a>
-<a name="101"><span class="lineNum">     101 </span>            : </a>
-<a name="102"><span class="lineNum">     102 </span>            :     using iterator = node_iterator&lt;Node&gt;;</a>
-<a name="103"><span class="lineNum">     103 </span>            :     using const_iterator = node_iterator&lt;const Node&gt;;</a>
-<a name="104"><span class="lineNum">     104 </span>            :     using reverse_iterator = reverse_node_iterator&lt;Node&gt;;</a>
-<a name="105"><span class="lineNum">     105 </span>            :     using const_reverse_iterator = reverse_node_iterator&lt;const Node&gt;;</a>
-<a name="106"><span class="lineNum">     106 </span>            : </a>
-<a name="107"><span class="lineNum">     107 </span>            :     /**</a>
-<a name="108"><span class="lineNum">     108 </span>            :      * @brief   Append a node to a linked list.</a>
-<a name="109"><span class="lineNum">     109 </span>            :      * </a>
-<a name="110"><span class="lineNum">     110 </span>            :      * @param   node</a>
-<a name="111"><span class="lineNum">     111 </span>            :      *          A pointer to the node to be appended.</a>
-<a name="112"><span class="lineNum">     112 </span>            :      */</a>
-<a name="113"><span class="lineNum">     113 </span><span class="lineCov">        262 :     void append(Node *node) {</span></a>
-<a name="114"><span class="lineNum">     114 </span><span class="lineCov">        262 :         if (first == nullptr)</span></a>
-<a name="115"><span class="lineNum">     115 </span><span class="lineCov">        188 :             first = node;</span></a>
-<a name="116"><span class="lineNum">     116 </span><span class="lineCov">        262 :         node-&gt;previous = last;</span></a>
-<a name="117"><span class="lineNum">     117 </span><span class="lineCov">        262 :         if (node-&gt;previous != nullptr)</span></a>
-<a name="118"><span class="lineNum">     118 </span><span class="lineCov">         74 :             node-&gt;previous-&gt;next = node;</span></a>
-<a name="119"><span class="lineNum">     119 </span><span class="lineCov">        262 :         last = node;</span></a>
-<a name="120"><span class="lineNum">     120 </span><span class="lineCov">        262 :         node-&gt;next = nullptr;</span></a>
-<a name="121"><span class="lineNum">     121 </span><span class="lineCov">        262 :     }</span></a>
-<a name="122"><span class="lineNum">     122 </span>            : </a>
-<a name="123"><span class="lineNum">     123 </span>            :     /**</a>
-<a name="124"><span class="lineNum">     124 </span>            :      * @brief   Append a node to a linked list.</a>
-<a name="125"><span class="lineNum">     125 </span>            :      * </a>
-<a name="126"><span class="lineNum">     126 </span>            :      * @param   node</a>
-<a name="127"><span class="lineNum">     127 </span>            :      *          A reference to the node to be appended.</a>
-<a name="128"><span class="lineNum">     128 </span>            :      */</a>
-<a name="129"><span class="lineNum">     129 </span><span class="lineCov">         28 :     void append(Node &amp;node) { append(&amp;node); }</span></a>
-<a name="130"><span class="lineNum">     130 </span>            : </a>
-<a name="131"><span class="lineNum">     131 </span>            :     /**</a>
-<a name="132"><span class="lineNum">     132 </span>            :      * @brief   Insert a node before another node.</a>
-<a name="133"><span class="lineNum">     133 </span>            :      * </a>
-<a name="134"><span class="lineNum">     134 </span>            :      * @param   toBeInserted</a>
-<a name="135"><span class="lineNum">     135 </span>            :      *          The new node to be inserted.</a>
-<a name="136"><span class="lineNum">     136 </span>            :      * @param   before</a>
-<a name="137"><span class="lineNum">     137 </span>            :      *          The node to insert the new node before. It must be in the list</a>
-<a name="138"><span class="lineNum">     138 </span>            :      *          already.</a>
-<a name="139"><span class="lineNum">     139 </span>            :      */</a>
-<a name="140"><span class="lineNum">     140 </span><span class="lineCov">         27 :     void insertBefore(Node *toBeInserted, Node *before) {</span></a>
-<a name="141"><span class="lineNum">     141 </span><span class="lineCov">         27 :         if (before == first)</span></a>
-<a name="142"><span class="lineNum">     142 </span><span class="lineCov">          7 :             first = toBeInserted;</span></a>
-<a name="143"><span class="lineNum">     143 </span>            :         else</a>
-<a name="144"><span class="lineNum">     144 </span><span class="lineCov">         20 :             before-&gt;previous-&gt;next = toBeInserted;</span></a>
-<a name="145"><span class="lineNum">     145 </span><span class="lineCov">         27 :         toBeInserted-&gt;previous = before-&gt;previous;</span></a>
-<a name="146"><span class="lineNum">     146 </span><span class="lineCov">         27 :         toBeInserted-&gt;next = before;</span></a>
-<a name="147"><span class="lineNum">     147 </span><span class="lineCov">         27 :         before-&gt;previous = toBeInserted;</span></a>
-<a name="148"><span class="lineNum">     148 </span><span class="lineCov">         27 :     }</span></a>
-<a name="149"><span class="lineNum">     149 </span>            : </a>
-<a name="150"><span class="lineNum">     150 </span>            :     /// @see    insertBefore(Node *, Node *)</a>
-<a name="151"><span class="lineNum">     151 </span><span class="lineCov">         27 :     void insertBefore(Node &amp;toBeInserted, Node &amp;before) {</span></a>
-<a name="152"><span class="lineNum">     152 </span><span class="lineCov">         27 :         insertBefore(&amp;toBeInserted, &amp;before);</span></a>
-<a name="153"><span class="lineNum">     153 </span><span class="lineCov">         27 :     }</span></a>
-<a name="154"><span class="lineNum">     154 </span>            : </a>
-<a name="155"><span class="lineNum">     155 </span>            :     /**</a>
-<a name="156"><span class="lineNum">     156 </span>            :      * @brief   Insert a new node at the correct location into a sorted list.</a>
-<a name="157"><span class="lineNum">     157 </span>            :      * </a>
-<a name="158"><span class="lineNum">     158 </span>            :      * @param   node </a>
-<a name="159"><span class="lineNum">     159 </span>            :      *          The new node to be inserted.</a>
-<a name="160"><span class="lineNum">     160 </span>            :      * @param   cmp</a>
-<a name="161"><span class="lineNum">     161 </span>            :      *          The function to order the nodes.</a>
-<a name="162"><span class="lineNum">     162 </span>            :      * @tparam  Compare</a>
-<a name="163"><span class="lineNum">     163 </span>            :      *          A functor that compares two Nodes and returns a boolean.</a>
-<a name="164"><span class="lineNum">     164 </span>            :      */</a>
-<a name="165"><span class="lineNum">     165 </span>            :     template &lt;class Compare&gt;</a>
-<a name="166"><span class="lineNum">     166 </span><span class="lineCov">         35 :     void insertSorted(Node *node, Compare cmp) {</span></a>
-<a name="167"><span class="lineNum">     167 </span><span class="lineCov">         35 :         iterator it = this-&gt;begin();</span></a>
-<a name="168"><span class="lineNum">     168 </span><span class="lineCov">         35 :         iterator end = this-&gt;end();</span></a>
-<a name="169"><span class="lineNum">     169 </span><span class="lineCov">        139 :         while (it != end) {</span></a>
-<a name="170"><span class="lineNum">     170 </span><span class="lineCov">        129 :             if (cmp(*node, *it)) {</span></a>
-<a name="171"><span class="lineNum">     171 </span><span class="lineCov">         25 :                 insertBefore(*node, *it);</span></a>
-<a name="172"><span class="lineNum">     172 </span><span class="lineCov">         25 :                 return;</span></a>
-<a name="173"><span class="lineNum">     173 </span>            :             }</a>
-<a name="174"><span class="lineNum">     174 </span><span class="lineCov">        104 :             ++it;</span></a>
-<a name="175"><span class="lineNum">     175 </span>            :         }</a>
-<a name="176"><span class="lineNum">     176 </span><span class="lineCov">         10 :         append(node);</span></a>
-<a name="177"><span class="lineNum">     177 </span><span class="lineCov">         35 :     }</span></a>
-<a name="178"><span class="lineNum">     178 </span>            : </a>
-<a name="179"><span class="lineNum">     179 </span>            :     /**</a>
-<a name="180"><span class="lineNum">     180 </span>            :      * @brief   Insert a new node at the correct location into a sorted list, </a>
-<a name="181"><span class="lineNum">     181 </span>            :      *          using `operator&lt;`.</a>
-<a name="182"><span class="lineNum">     182 </span>            :      * </a>
-<a name="183"><span class="lineNum">     183 </span>            :      * @param   node </a>
-<a name="184"><span class="lineNum">     184 </span>            :      *          The new node to be inserted.</a>
-<a name="185"><span class="lineNum">     185 </span>            :      */</a>
-<a name="186"><span class="lineNum">     186 </span><span class="lineCov">         22 :     void insertSorted(Node *node) {</span></a>
-<a name="187"><span class="lineNum">     187 </span><span class="lineCov">         96 :         insertSorted(node, [](Node &amp;lhs, Node &amp;rhs) { return lhs &lt; rhs; });</span></a>
-<a name="188"><span class="lineNum">     188 </span><span class="lineCov">         22 :     }</span></a>
-<a name="189"><span class="lineNum">     189 </span>            : </a>
-<a name="190"><span class="lineNum">     190 </span>            :     /**</a>
-<a name="191"><span class="lineNum">     191 </span>            :      * @brief   Remove a node from the linked list.</a>
-<a name="192"><span class="lineNum">     192 </span>            :      * </a>
-<a name="193"><span class="lineNum">     193 </span>            :      * @param   node</a>
-<a name="194"><span class="lineNum">     194 </span>            :      *          A pointer to the node to be removed.</a>
-<a name="195"><span class="lineNum">     195 </span>            :      */</a>
-<a name="196"><span class="lineNum">     196 </span><span class="lineCov">        180 :     void remove(Node *node) {</span></a>
-<a name="197"><span class="lineNum">     197 </span><span class="lineCov">        180 :         if (node-&gt;previous != nullptr)</span></a>
-<a name="198"><span class="lineNum">     198 </span><span class="lineCov">         12 :             node-&gt;previous-&gt;next = node-&gt;next;</span></a>
-<a name="199"><span class="lineNum">     199 </span><span class="lineCov">        180 :         if (node == last)</span></a>
-<a name="200"><span class="lineNum">     200 </span><span class="lineCov">        176 :             last = node-&gt;previous;</span></a>
-<a name="201"><span class="lineNum">     201 </span><span class="lineCov">        180 :         if (node-&gt;next != nullptr)</span></a>
-<a name="202"><span class="lineNum">     202 </span><span class="lineCov">          4 :             node-&gt;next-&gt;previous = node-&gt;previous;</span></a>
-<a name="203"><span class="lineNum">     203 </span><span class="lineCov">        180 :         if (node == first)</span></a>
-<a name="204"><span class="lineNum">     204 </span><span class="lineCov">        168 :             first = node-&gt;next;</span></a>
-<a name="205"><span class="lineNum">     205 </span><span class="lineCov">        180 :         node-&gt;previous = nullptr;</span></a>
-<a name="206"><span class="lineNum">     206 </span><span class="lineCov">        180 :         node-&gt;next = nullptr;</span></a>
-<a name="207"><span class="lineNum">     207 </span><span class="lineCov">        180 :     }</span></a>
-<a name="208"><span class="lineNum">     208 </span>            : </a>
-<a name="209"><span class="lineNum">     209 </span>            :     /**</a>
-<a name="210"><span class="lineNum">     210 </span>            :      * @brief   Remove a node from the linked list.</a>
-<a name="211"><span class="lineNum">     211 </span>            :      * </a>
-<a name="212"><span class="lineNum">     212 </span>            :      * @param   node</a>
-<a name="213"><span class="lineNum">     213 </span>            :      *          A reference to the node to be removed.</a>
-<a name="214"><span class="lineNum">     214 </span>            :      */</a>
-<a name="215"><span class="lineNum">     215 </span>            :     void remove(Node &amp;node) { remove(&amp;node); }</a>
-<a name="216"><span class="lineNum">     216 </span>            : </a>
-<a name="217"><span class="lineNum">     217 </span>            :     /**</a>
-<a name="218"><span class="lineNum">     218 </span>            :      * @brief   Move down the given node in the linked list.</a>
-<a name="219"><span class="lineNum">     219 </span>            :      * </a>
-<a name="220"><span class="lineNum">     220 </span>            :      * For example: moving down node `C`:</a>
-<a name="221"><span class="lineNum">     221 </span>            :      * ```</a>
-<a name="222"><span class="lineNum">     222 </span>            :      * Before:  ... → A → B → C → D → ...</a>
-<a name="223"><span class="lineNum">     223 </span>            :      * After:   ... → A → C → B → D → ...</a>
-<a name="224"><span class="lineNum">     224 </span>            :      * ```</a>
-<a name="225"><span class="lineNum">     225 </span>            :      * @param   node</a>
-<a name="226"><span class="lineNum">     226 </span>            :      *          A pointer to the node to be moved down.</a>
-<a name="227"><span class="lineNum">     227 </span>            :      */</a>
-<a name="228"><span class="lineNum">     228 </span><span class="lineCov">         52 :     void moveDown(Node *node) {</span></a>
-<a name="229"><span class="lineNum">     229 </span><span class="lineCov">         52 :         Node *nodeB = node-&gt;previous;</span></a>
-<a name="230"><span class="lineNum">     230 </span><span class="lineCov">         52 :         if (nodeB == nullptr) // Can't move first node further down</span></a>
-<a name="231"><span class="lineNum">     231 </span><span class="lineCov">         49 :             return;</span></a>
-<a name="232"><span class="lineNum">     232 </span><span class="lineCov">          3 :         Node *nodeA = nodeB-&gt;previous;</span></a>
-<a name="233"><span class="lineNum">     233 </span><span class="lineCov">          3 :         Node *nodeD = node-&gt;next;</span></a>
-<a name="234"><span class="lineNum">     234 </span>            : </a>
-<a name="235"><span class="lineNum">     235 </span><span class="lineCov">          3 :         if (nodeA != nullptr)</span></a>
-<a name="236"><span class="lineNum">     236 </span><span class="lineCov">          2 :             nodeA-&gt;next = node;</span></a>
-<a name="237"><span class="lineNum">     237 </span>            :         else</a>
-<a name="238"><span class="lineNum">     238 </span><span class="lineCov">          1 :             first = node;</span></a>
-<a name="239"><span class="lineNum">     239 </span><span class="lineCov">          3 :         nodeB-&gt;next = nodeD;</span></a>
-<a name="240"><span class="lineNum">     240 </span><span class="lineCov">          3 :         nodeB-&gt;previous = node;</span></a>
-<a name="241"><span class="lineNum">     241 </span><span class="lineCov">          3 :         node-&gt;next = nodeB;</span></a>
-<a name="242"><span class="lineNum">     242 </span><span class="lineCov">          3 :         node-&gt;previous = nodeA;</span></a>
-<a name="243"><span class="lineNum">     243 </span><span class="lineCov">          3 :         if (nodeD != nullptr)</span></a>
-<a name="244"><span class="lineNum">     244 </span><span class="lineCov">          2 :             nodeD-&gt;previous = nodeB;</span></a>
-<a name="245"><span class="lineNum">     245 </span>            :         else</a>
-<a name="246"><span class="lineNum">     246 </span><span class="lineCov">          1 :             last = nodeB;</span></a>
-<a name="247"><span class="lineNum">     247 </span><span class="lineCov">         52 :     }</span></a>
-<a name="248"><span class="lineNum">     248 </span>            : </a>
-<a name="249"><span class="lineNum">     249 </span>            :     /** </a>
-<a name="250"><span class="lineNum">     250 </span>            :      * @brief   Check if the linked list could contain the given node.</a>
-<a name="251"><span class="lineNum">     251 </span>            :      * </a>
-<a name="252"><span class="lineNum">     252 </span>            :      * @retval  true</a>
-<a name="253"><span class="lineNum">     253 </span>            :      *          The given node is part of some linked list or it is the first</a>
-<a name="254"><span class="lineNum">     254 </span>            :      *          node of the given linked list.  </a>
-<a name="255"><span class="lineNum">     255 </span>            :      *          It could be that the node is part of a different linked list</a>
-<a name="256"><span class="lineNum">     256 </span>            :      *          if it was ever added to a different list.</a>
-<a name="257"><span class="lineNum">     257 </span>            :      *          However, **if this function returns true and the node was never</a>
-<a name="258"><span class="lineNum">     258 </span>            :      *          added to another linked list, it means that this linked list </a>
-<a name="259"><span class="lineNum">     259 </span>            :      *          contains the given node**.</a>
-<a name="260"><span class="lineNum">     260 </span>            :      * @retval  false</a>
-<a name="261"><span class="lineNum">     261 </span>            :      *          The given node is not part of any linked list, or it is the </a>
-<a name="262"><span class="lineNum">     262 </span>            :      *          only element of a different linked list.</a>
-<a name="263"><span class="lineNum">     263 </span>            :      */</a>
-<a name="264"><span class="lineNum">     264 </span><span class="lineCov">        105 :     bool couldContain(Node *node) {</span></a>
-<a name="265"><span class="lineNum">     265 </span><span class="lineCov">        210 :         return node &amp;&amp; (node == first || node-&gt;next != nullptr ||</span></a>
-<a name="266"><span class="lineNum">     266 </span><span class="lineCov">         11 :                         node-&gt;previous != nullptr);</span></a>
-<a name="267"><span class="lineNum">     267 </span>            :     }</a>
-<a name="268"><span class="lineNum">     268 </span>            : </a>
-<a name="269"><span class="lineNum">     269 </span><span class="lineCov">        208 :     iterator begin() { return {first}; }</span></a>
-<a name="270"><span class="lineNum">     270 </span><span class="lineCov">        208 :     iterator end() { return {nullptr}; }</span></a>
-<a name="271"><span class="lineNum">     271 </span>            : </a>
-<a name="272"><span class="lineNum">     272 </span><span class="lineCov">          1 :     const_iterator begin() const { return {first}; }</span></a>
-<a name="273"><span class="lineNum">     273 </span><span class="lineCov">          1 :     const_iterator end() const { return {nullptr}; }</span></a>
-<a name="274"><span class="lineNum">     274 </span>            : </a>
-<a name="275"><span class="lineNum">     275 </span><span class="lineCov">          1 :     reverse_iterator rbegin() { return {last}; }</span></a>
-<a name="276"><span class="lineNum">     276 </span><span class="lineCov">          1 :     reverse_iterator rend() { return {nullptr}; }</span></a>
-<a name="277"><span class="lineNum">     277 </span>            : </a>
-<a name="278"><span class="lineNum">     278 </span><span class="lineCov">          1 :     const_reverse_iterator rbegin() const { return {last}; }</span></a>
-<a name="279"><span class="lineNum">     279 </span><span class="lineCov">          1 :     const_reverse_iterator rend() const { return {nullptr}; }</span></a>
-<a name="280"><span class="lineNum">     280 </span>            : </a>
-<a name="281"><span class="lineNum">     281 </span>            :     /// Get a pointer to the first node.</a>
-<a name="282"><span class="lineNum">     282 </span><span class="lineCov">         13 :     Node *getFirst() const { return first; }</span></a>
-<a name="283"><span class="lineNum">     283 </span>            :     /// Get a pointer to the last node.</a>
-<a name="284"><span class="lineNum">     284 </span><span class="lineCov">         12 :     Node *getLast() const { return last; }</span></a>
-<a name="285"><span class="lineNum">     285 </span>            : </a>
-<a name="286"><span class="lineNum">     286 </span>            :   private:</a>
-<a name="287"><span class="lineNum">     287 </span><span class="lineCov">         43 :     Node *first = nullptr;</span></a>
-<a name="288"><span class="lineNum">     288 </span><span class="lineCov">         43 :     Node *last = nullptr;</span></a>
-<a name="289"><span class="lineNum">     289 </span>            : };</a>
-<a name="290"><span class="lineNum">     290 </span>            : </a>
-<a name="291"><span class="lineNum">     291 </span>            : /**</a>
-<a name="292"><span class="lineNum">     292 </span>            :  * @brief   A class that can be inherited from to allow inserting into a </a>
-<a name="293"><span class="lineNum">     293 </span>            :  *          DoublyLinkedList.</a>
-<a name="294"><span class="lineNum">     294 </span>            :  * @tparam  Node</a>
-<a name="295"><span class="lineNum">     295 </span>            :  *          The type of the nodes of the list.</a>
-<a name="296"><span class="lineNum">     296 </span>            :  */</a>
-<a name="297"><span class="lineNum">     297 </span>            : template &lt;class Node&gt;</a>
-<a name="298"><span class="lineNum">     298 </span><span class="lineCov">        287 : class DoublyLinkable {</span></a>
-<a name="299"><span class="lineNum">     299 </span>            :   protected:</a>
-<a name="300"><span class="lineNum">     300 </span>            :     friend class DoublyLinkedList&lt;Node&gt;;</a>
-<a name="301"><span class="lineNum">     301 </span><span class="lineCov">        287 :     Node *next = nullptr;</span></a>
-<a name="302"><span class="lineNum">     302 </span><span class="lineCov">        287 :     Node *previous = nullptr;</span></a>
-<a name="303"><span class="lineNum">     303 </span><span class="lineCov">        287 :     virtual ~DoublyLinkable() = default;</span></a>
-<a name="304"><span class="lineNum">     304 </span>            : };</a>
-<a name="305"><span class="lineNum">     305 </span>            : </a>
-<a name="306"><span class="lineNum">     306 </span>            : /// @}</a>
-=======
 <a name="13"><span class="lineNum">      13 </span>            : #ifndef __AVR__</a>
 <a name="14"><span class="lineNum">      14 </span>            : #include &lt;iterator&gt;</a>
 <a name="15"><span class="lineNum">      15 </span>            : #endif</a>
@@ -402,21 +94,21 @@
 <a name="24"><span class="lineNum">      24 </span>            :  *          The type of the nodes of the list.</a>
 <a name="25"><span class="lineNum">      25 </span>            :  */</a>
 <a name="26"><span class="lineNum">      26 </span>            : template &lt;class Node&gt;</a>
-<a name="27"><span class="lineNum">      27 </span><span class="lineCov">         22 : class DoublyLinkedList {</span></a>
+<a name="27"><span class="lineNum">      27 </span><span class="lineCov">         43 : class DoublyLinkedList {</span></a>
 <a name="28"><span class="lineNum">      28 </span>            :   public:</a>
 <a name="29"><span class="lineNum">      29 </span>            :     /// Base class for doubly linked list iterators</a>
 <a name="30"><span class="lineNum">      30 </span>            :     template &lt;class INode&gt;</a>
 <a name="31"><span class="lineNum">      31 </span>            :     class node_iterator_base {</a>
 <a name="32"><span class="lineNum">      32 </span>            :       public:</a>
-<a name="33"><span class="lineNum">      33 </span><span class="lineCov">        396 :         node_iterator_base(INode *node) : node(node) {}</span></a>
+<a name="33"><span class="lineNum">      33 </span><span class="lineCov">        682 :         node_iterator_base(INode *node) : node(node) {}</span></a>
 <a name="34"><span class="lineNum">      34 </span>            : </a>
-<a name="35"><span class="lineNum">      35 </span><span class="lineCov">        386 :         bool operator!=(const node_iterator_base &amp;rhs) const {</span></a>
-<a name="36"><span class="lineNum">      36 </span><span class="lineCov">        386 :             return node != rhs.node;</span></a>
+<a name="35"><span class="lineNum">      35 </span><span class="lineCov">        627 :         bool operator!=(const node_iterator_base &amp;rhs) const {</span></a>
+<a name="36"><span class="lineNum">      36 </span><span class="lineCov">        627 :             return node != rhs.node;</span></a>
 <a name="37"><span class="lineNum">      37 </span>            :         }</a>
 <a name="38"><span class="lineNum">      38 </span>            : </a>
-<a name="39"><span class="lineNum">      39 </span><span class="lineCov">        387 :         INode &amp;operator*() const {</span></a>
+<a name="39"><span class="lineNum">      39 </span><span class="lineCov">        532 :         INode &amp;operator*() const {</span></a>
 <a name="40"><span class="lineNum">      40 </span>            :             // TODO: check node != nullptr</a>
-<a name="41"><span class="lineNum">      41 </span><span class="lineCov">        387 :             return *node;</span></a>
+<a name="41"><span class="lineNum">      41 </span><span class="lineCov">        532 :             return *node;</span></a>
 <a name="42"><span class="lineNum">      42 </span>            :         }</a>
 <a name="43"><span class="lineNum">      43 </span>            : </a>
 <a name="44"><span class="lineNum">      44 </span>            :       protected:</a>
@@ -427,7 +119,7 @@
 <a name="49"><span class="lineNum">      49 </span>            :     template &lt;class INode&gt;</a>
 <a name="50"><span class="lineNum">      50 </span>            :     class node_iterator : public node_iterator_base&lt;INode&gt; {</a>
 <a name="51"><span class="lineNum">      51 </span>            :       public:</a>
-<a name="52"><span class="lineNum">      52 </span><span class="lineCov">        392 :         node_iterator(INode *node) : node_iterator_base&lt;INode&gt;(node) {}</span></a>
+<a name="52"><span class="lineNum">      52 </span><span class="lineCov">        678 :         node_iterator(INode *node) : node_iterator_base&lt;INode&gt;(node) {}</span></a>
 <a name="53"><span class="lineNum">      53 </span>            : </a>
 <a name="54"><span class="lineNum">      54 </span>            : #ifndef __AVR__</a>
 <a name="55"><span class="lineNum">      55 </span>            :         using difference_type = void;</a>
@@ -438,10 +130,10 @@
 <a name="60"><span class="lineNum">      60 </span>            : #endif</a>
 <a name="61"><span class="lineNum">      61 </span>            : </a>
 <a name="62"><span class="lineNum">      62 </span>            :         /// Prefix increment operator</a>
-<a name="63"><span class="lineNum">      63 </span><span class="lineCov">        178 :         node_iterator &amp;operator++() {</span></a>
+<a name="63"><span class="lineNum">      63 </span><span class="lineCov">        276 :         node_iterator &amp;operator++() {</span></a>
 <a name="64"><span class="lineNum">      64 </span>            :             // TODO: check node != nullptr</a>
-<a name="65"><span class="lineNum">      65 </span><span class="lineCov">        178 :             this-&gt;node = this-&gt;node-&gt;next;</span></a>
-<a name="66"><span class="lineNum">      66 </span><span class="lineCov">        178 :             return *this;</span></a>
+<a name="65"><span class="lineNum">      65 </span><span class="lineCov">        276 :             this-&gt;node = this-&gt;node-&gt;next;</span></a>
+<a name="66"><span class="lineNum">      66 </span><span class="lineCov">        276 :             return *this;</span></a>
 <a name="67"><span class="lineNum">      67 </span>            :         }</a>
 <a name="68"><span class="lineNum">      68 </span>            : </a>
 <a name="69"><span class="lineNum">      69 </span>            :         /// Prefix decrement operator</a>
@@ -492,15 +184,15 @@
 <a name="114"><span class="lineNum">     114 </span>            :      * @param   node</a>
 <a name="115"><span class="lineNum">     115 </span>            :      *          A pointer to the node to be appended.</a>
 <a name="116"><span class="lineNum">     116 </span>            :      */</a>
-<a name="117"><span class="lineNum">     117 </span><span class="lineCov">        113 :     void append(Node *node) {</span></a>
-<a name="118"><span class="lineNum">     118 </span><span class="lineCov">        113 :         if (first == nullptr)</span></a>
-<a name="119"><span class="lineNum">     119 </span><span class="lineCov">         40 :             first = node;</span></a>
-<a name="120"><span class="lineNum">     120 </span><span class="lineCov">        113 :         node-&gt;previous = last;</span></a>
-<a name="121"><span class="lineNum">     121 </span><span class="lineCov">        113 :         if (node-&gt;previous != nullptr)</span></a>
-<a name="122"><span class="lineNum">     122 </span><span class="lineCov">         73 :             node-&gt;previous-&gt;next = node;</span></a>
-<a name="123"><span class="lineNum">     123 </span><span class="lineCov">        113 :         last = node;</span></a>
-<a name="124"><span class="lineNum">     124 </span><span class="lineCov">        113 :         node-&gt;next = nullptr;</span></a>
-<a name="125"><span class="lineNum">     125 </span><span class="lineCov">        113 :     }</span></a>
+<a name="117"><span class="lineNum">     117 </span><span class="lineCov">        273 :     void append(Node *node) {</span></a>
+<a name="118"><span class="lineNum">     118 </span><span class="lineCov">        273 :         if (first == nullptr)</span></a>
+<a name="119"><span class="lineNum">     119 </span><span class="lineCov">        195 :             first = node;</span></a>
+<a name="120"><span class="lineNum">     120 </span><span class="lineCov">        273 :         node-&gt;previous = last;</span></a>
+<a name="121"><span class="lineNum">     121 </span><span class="lineCov">        273 :         if (node-&gt;previous != nullptr)</span></a>
+<a name="122"><span class="lineNum">     122 </span><span class="lineCov">         78 :             node-&gt;previous-&gt;next = node;</span></a>
+<a name="123"><span class="lineNum">     123 </span><span class="lineCov">        273 :         last = node;</span></a>
+<a name="124"><span class="lineNum">     124 </span><span class="lineCov">        273 :         node-&gt;next = nullptr;</span></a>
+<a name="125"><span class="lineNum">     125 </span><span class="lineCov">        273 :     }</span></a>
 <a name="126"><span class="lineNum">     126 </span>            : </a>
 <a name="127"><span class="lineNum">     127 </span>            :     /**</a>
 <a name="128"><span class="lineNum">     128 </span>            :      * @brief   Append a node to a linked list.</a>
@@ -575,18 +267,18 @@
 <a name="197"><span class="lineNum">     197 </span>            :      * @param   node</a>
 <a name="198"><span class="lineNum">     198 </span>            :      *          A pointer to the node to be removed.</a>
 <a name="199"><span class="lineNum">     199 </span>            :      */</a>
-<a name="200"><span class="lineNum">     200 </span><span class="lineCov">         31 :     void remove(Node *node) {</span></a>
-<a name="201"><span class="lineNum">     201 </span><span class="lineCov">         31 :         if (node-&gt;previous != nullptr)</span></a>
-<a name="202"><span class="lineNum">     202 </span><span class="lineCov">         11 :             node-&gt;previous-&gt;next = node-&gt;next;</span></a>
-<a name="203"><span class="lineNum">     203 </span><span class="lineCov">         31 :         if (node == last)</span></a>
-<a name="204"><span class="lineNum">     204 </span><span class="lineCov">         27 :             last = node-&gt;previous;</span></a>
-<a name="205"><span class="lineNum">     205 </span><span class="lineCov">         31 :         if (node-&gt;next != nullptr)</span></a>
+<a name="200"><span class="lineNum">     200 </span><span class="lineCov">        191 :     void remove(Node *node) {</span></a>
+<a name="201"><span class="lineNum">     201 </span><span class="lineCov">        191 :         if (node-&gt;previous != nullptr)</span></a>
+<a name="202"><span class="lineNum">     202 </span><span class="lineCov">         16 :             node-&gt;previous-&gt;next = node-&gt;next;</span></a>
+<a name="203"><span class="lineNum">     203 </span><span class="lineCov">        191 :         if (node == last)</span></a>
+<a name="204"><span class="lineNum">     204 </span><span class="lineCov">        187 :             last = node-&gt;previous;</span></a>
+<a name="205"><span class="lineNum">     205 </span><span class="lineCov">        191 :         if (node-&gt;next != nullptr)</span></a>
 <a name="206"><span class="lineNum">     206 </span><span class="lineCov">          4 :             node-&gt;next-&gt;previous = node-&gt;previous;</span></a>
-<a name="207"><span class="lineNum">     207 </span><span class="lineCov">         31 :         if (node == first)</span></a>
-<a name="208"><span class="lineNum">     208 </span><span class="lineCov">         20 :             first = node-&gt;next;</span></a>
-<a name="209"><span class="lineNum">     209 </span><span class="lineCov">         31 :         node-&gt;previous = nullptr;</span></a>
-<a name="210"><span class="lineNum">     210 </span><span class="lineCov">         31 :         node-&gt;next = nullptr;</span></a>
-<a name="211"><span class="lineNum">     211 </span><span class="lineCov">         31 :     }</span></a>
+<a name="207"><span class="lineNum">     207 </span><span class="lineCov">        191 :         if (node == first)</span></a>
+<a name="208"><span class="lineNum">     208 </span><span class="lineCov">        175 :             first = node-&gt;next;</span></a>
+<a name="209"><span class="lineNum">     209 </span><span class="lineCov">        191 :         node-&gt;previous = nullptr;</span></a>
+<a name="210"><span class="lineNum">     210 </span><span class="lineCov">        191 :         node-&gt;next = nullptr;</span></a>
+<a name="211"><span class="lineNum">     211 </span><span class="lineCov">        191 :     }</span></a>
 <a name="212"><span class="lineNum">     212 </span>            : </a>
 <a name="213"><span class="lineNum">     213 </span>            :     /**</a>
 <a name="214"><span class="lineNum">     214 </span>            :      * @brief   Remove a node from the linked list.</a>
@@ -607,10 +299,10 @@
 <a name="229"><span class="lineNum">     229 </span>            :      * @param   node</a>
 <a name="230"><span class="lineNum">     230 </span>            :      *          A pointer to the node to be moved down.</a>
 <a name="231"><span class="lineNum">     231 </span>            :      */</a>
-<a name="232"><span class="lineNum">     232 </span><span class="lineCov">          5 :     void moveDown(Node *node) {</span></a>
-<a name="233"><span class="lineNum">     233 </span><span class="lineCov">          5 :         Node *nodeB = node-&gt;previous;</span></a>
-<a name="234"><span class="lineNum">     234 </span><span class="lineCov">          5 :         if (nodeB == nullptr) // Can't move first node further down</span></a>
-<a name="235"><span class="lineNum">     235 </span><span class="lineCov">          2 :             return;</span></a>
+<a name="232"><span class="lineNum">     232 </span><span class="lineCov">         52 :     void moveDown(Node *node) {</span></a>
+<a name="233"><span class="lineNum">     233 </span><span class="lineCov">         52 :         Node *nodeB = node-&gt;previous;</span></a>
+<a name="234"><span class="lineNum">     234 </span><span class="lineCov">         52 :         if (nodeB == nullptr) // Can't move first node further down</span></a>
+<a name="235"><span class="lineNum">     235 </span><span class="lineCov">         49 :             return;</span></a>
 <a name="236"><span class="lineNum">     236 </span><span class="lineCov">          3 :         Node *nodeA = nodeB-&gt;previous;</span></a>
 <a name="237"><span class="lineNum">     237 </span><span class="lineCov">          3 :         Node *nodeD = node-&gt;next;</span></a>
 <a name="238"><span class="lineNum">     238 </span>            : </a>
@@ -626,7 +318,7 @@
 <a name="248"><span class="lineNum">     248 </span><span class="lineCov">          2 :             nodeD-&gt;previous = nodeB;</span></a>
 <a name="249"><span class="lineNum">     249 </span>            :         else</a>
 <a name="250"><span class="lineNum">     250 </span><span class="lineCov">          1 :             last = nodeB;</span></a>
-<a name="251"><span class="lineNum">     251 </span><span class="lineCov">          5 :     }</span></a>
+<a name="251"><span class="lineNum">     251 </span><span class="lineCov">         52 :     }</span></a>
 <a name="252"><span class="lineNum">     252 </span>            : </a>
 <a name="253"><span class="lineNum">     253 </span>            :     /** </a>
 <a name="254"><span class="lineNum">     254 </span>            :      * @brief   Check if the linked list could contain the given node.</a>
@@ -643,13 +335,13 @@
 <a name="265"><span class="lineNum">     265 </span>            :      *          The given node is not part of any linked list, or it is the </a>
 <a name="266"><span class="lineNum">     266 </span>            :      *          only element of a different linked list.</a>
 <a name="267"><span class="lineNum">     267 </span>            :      */</a>
-<a name="268"><span class="lineNum">     268 </span><span class="lineCov">         15 :     bool couldContain(Node *node) {</span></a>
-<a name="269"><span class="lineNum">     269 </span><span class="lineCov">         30 :         return node &amp;&amp; (node == first || node-&gt;next != nullptr ||</span></a>
+<a name="268"><span class="lineNum">     268 </span><span class="lineCov">        105 :     bool couldContain(Node *node) {</span></a>
+<a name="269"><span class="lineNum">     269 </span><span class="lineCov">        210 :         return node &amp;&amp; (node == first || node-&gt;next != nullptr ||</span></a>
 <a name="270"><span class="lineNum">     270 </span><span class="lineCov">         11 :                         node-&gt;previous != nullptr);</span></a>
 <a name="271"><span class="lineNum">     271 </span>            :     }</a>
 <a name="272"><span class="lineNum">     272 </span>            : </a>
-<a name="273"><span class="lineNum">     273 </span><span class="lineCov">        195 :     iterator begin() { return {first}; }</span></a>
-<a name="274"><span class="lineNum">     274 </span><span class="lineCov">        195 :     iterator end() { return {nullptr}; }</span></a>
+<a name="273"><span class="lineNum">     273 </span><span class="lineCov">        338 :     iterator begin() { return {first}; }</span></a>
+<a name="274"><span class="lineNum">     274 </span><span class="lineCov">        338 :     iterator end() { return {nullptr}; }</span></a>
 <a name="275"><span class="lineNum">     275 </span>            : </a>
 <a name="276"><span class="lineNum">     276 </span><span class="lineCov">          1 :     const_iterator begin() const { return {first}; }</span></a>
 <a name="277"><span class="lineNum">     277 </span><span class="lineCov">          1 :     const_iterator end() const { return {nullptr}; }</span></a>
@@ -666,8 +358,8 @@
 <a name="288"><span class="lineNum">     288 </span><span class="lineCov">         12 :     Node *getLast() const { return last; }</span></a>
 <a name="289"><span class="lineNum">     289 </span>            : </a>
 <a name="290"><span class="lineNum">     290 </span>            :   private:</a>
-<a name="291"><span class="lineNum">     291 </span><span class="lineCov">         22 :     Node *first = nullptr;</span></a>
-<a name="292"><span class="lineNum">     292 </span><span class="lineCov">         22 :     Node *last = nullptr;</span></a>
+<a name="291"><span class="lineNum">     291 </span><span class="lineCov">         43 :     Node *first = nullptr;</span></a>
+<a name="292"><span class="lineNum">     292 </span><span class="lineCov">         43 :     Node *last = nullptr;</span></a>
 <a name="293"><span class="lineNum">     293 </span>            : };</a>
 <a name="294"><span class="lineNum">     294 </span>            : </a>
 <a name="295"><span class="lineNum">     295 </span>            : /**</a>
@@ -677,18 +369,17 @@
 <a name="299"><span class="lineNum">     299 </span>            :  *          The type of the nodes of the list.</a>
 <a name="300"><span class="lineNum">     300 </span>            :  */</a>
 <a name="301"><span class="lineNum">     301 </span>            : template &lt;class Node&gt;</a>
-<a name="302"><span class="lineNum">     302 </span><span class="lineCov">        138 : class DoublyLinkable {</span></a>
+<a name="302"><span class="lineNum">     302 </span><span class="lineCov">        298 : class DoublyLinkable {</span></a>
 <a name="303"><span class="lineNum">     303 </span>            :   protected:</a>
 <a name="304"><span class="lineNum">     304 </span>            :     friend class DoublyLinkedList&lt;Node&gt;;</a>
-<a name="305"><span class="lineNum">     305 </span><span class="lineCov">        138 :     Node *next = nullptr;</span></a>
-<a name="306"><span class="lineNum">     306 </span><span class="lineCov">        138 :     Node *previous = nullptr;</span></a>
-<a name="307"><span class="lineNum">     307 </span><span class="lineCov">        138 :     virtual ~DoublyLinkable() = default;</span></a>
+<a name="305"><span class="lineNum">     305 </span><span class="lineCov">        298 :     Node *next = nullptr;</span></a>
+<a name="306"><span class="lineNum">     306 </span><span class="lineCov">        298 :     Node *previous = nullptr;</span></a>
+<a name="307"><span class="lineNum">     307 </span><span class="lineCov">        298 :     virtual ~DoublyLinkable() = default;</span></a>
 <a name="308"><span class="lineNum">     308 </span>            : };</a>
 <a name="309"><span class="lineNum">     309 </span>            : </a>
 <a name="310"><span class="lineNum">     310 </span>            : /// @}</a>
 <a name="311"><span class="lineNum">     311 </span>            : </a>
 <a name="312"><span class="lineNum">     312 </span>            : AH_DIAGNOSTIC_POP()</a>
->>>>>>> c8d7535e
 </pre>
       </td>
     </tr>
