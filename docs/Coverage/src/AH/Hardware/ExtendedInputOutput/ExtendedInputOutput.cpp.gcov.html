--- conflicted
+++ resolved
@@ -4,11 +4,7 @@
 
 <head>
   <meta http-equiv="Content-Type" content="text/html; charset=UTF-8">
-<<<<<<< HEAD
-  <title>LCOV - 80ba08a3895ece11ffdc0615e2a6f53de411ae19 - src/AH/Hardware/ExtendedInputOutput/ExtendedInputOutput.cpp</title>
-=======
-  <title>LCOV - 62f9b31690cd326528909dc900cfda9ba79bd101 - src/AH/Hardware/ExtendedInputOutput/ExtendedInputOutput.cpp</title>
->>>>>>> c8d7535e
+  <title>LCOV - d0de365697a9d6a8331c32c0388c9e38aa541a32 - src/AH/Hardware/ExtendedInputOutput/ExtendedInputOutput.cpp</title>
   <link rel="stylesheet" type="text/css" href="../../../../gcov.css">
 </head>
 
@@ -32,11 +28,7 @@
           </tr>
           <tr>
             <td class="headerItem">Test:</td>
-<<<<<<< HEAD
-            <td class="headerValue">80ba08a3895ece11ffdc0615e2a6f53de411ae19</td>
-=======
-            <td class="headerValue">62f9b31690cd326528909dc900cfda9ba79bd101</td>
->>>>>>> c8d7535e
+            <td class="headerValue">d0de365697a9d6a8331c32c0388c9e38aa541a32</td>
             <td></td>
             <td class="headerItem">Lines:</td>
             <td class="headerCovTableEntry">62</td>
@@ -45,11 +37,7 @@
           </tr>
           <tr>
             <td class="headerItem">Date:</td>
-<<<<<<< HEAD
-            <td class="headerValue">2019-11-21 23:16:59</td>
-=======
-            <td class="headerValue">2019-11-27 22:46:21</td>
->>>>>>> c8d7535e
+            <td class="headerValue">2019-11-28 01:24:59</td>
             <td></td>
             <td class="headerItem">Functions:</td>
             <td class="headerCovTableEntry">16</td>
@@ -83,100 +71,12 @@
 <a name="1"><span class="lineNum">       1 </span>            : #include &lt;AH/Settings/Warnings.hpp&gt;</a>
 <a name="2"><span class="lineNum">       2 </span>            : AH_DIAGNOSTIC_WERROR() // Enable errors on warnings</a>
 <a name="3"><span class="lineNum">       3 </span>            : </a>
-<a name="4"><span class="lineNum">       4 </span>            : #include &quot;ExtendedInputOutput.hpp&quot;</a>
-<a name="5"><span class="lineNum">       5 </span>            : #include &quot;ExtendedIOElement.hpp&quot;</a>
+<a name="4"><span class="lineNum">       4 </span>            : #include &quot;ExtendedIOElement.hpp&quot;</a>
+<a name="5"><span class="lineNum">       5 </span>            : #include &quot;ExtendedInputOutput.hpp&quot;</a>
 <a name="6"><span class="lineNum">       6 </span>            : #include &lt;AH/Error/Error.hpp&gt;</a>
 <a name="7"><span class="lineNum">       7 </span>            : </a>
 <a name="8"><span class="lineNum">       8 </span>            : BEGIN_AH_NAMESPACE</a>
 <a name="9"><span class="lineNum">       9 </span>            : </a>
-<<<<<<< HEAD
-<a name="10"><span class="lineNum">      10 </span>            : template &lt;class T&gt;</a>
-<a name="11"><span class="lineNum">      11 </span><span class="lineCov">         24 : bool inRange(T target, T start, T end) {</span></a>
-<a name="12"><span class="lineNum">      12 </span><span class="lineCov">         24 :     return target &gt;= start &amp;&amp; target &lt; end;</span></a>
-<a name="13"><span class="lineNum">      13 </span>            : }</a>
-<a name="14"><span class="lineNum">      14 </span>            : </a>
-<a name="15"><span class="lineNum">      15 </span><span class="lineCov">         20 : ExtendedIOElement &amp;getIOElementOfPin(pin_t pin) {</span></a>
-<a name="16"><span class="lineNum">      16 </span><span class="lineCov">         26 :     for (ExtendedIOElement &amp;el : ExtendedIOElement::getAll())</span></a>
-<a name="17"><span class="lineNum">      17 </span><span class="lineCov">         25 :         if (pin &lt; el.getStart())</span></a>
-<a name="18"><span class="lineNum">      18 </span><span class="lineCov">          1 :             break;</span></a>
-<a name="19"><span class="lineNum">      19 </span><span class="lineCov">         24 :         else if (inRange(pin, el.getStart(), el.getEnd()))</span></a>
-<a name="20"><span class="lineNum">      20 </span><span class="lineCov">         18 :             return el;</span></a>
-<a name="21"><span class="lineNum">      21 </span>            : </a>
-<a name="22"><span class="lineNum">      22 </span><span class="lineCov">          2 :     FATAL_ERROR(</span></a>
-<a name="23"><span class="lineNum">      23 </span>            :         F(&quot;The given pin does not correspond to an Extended IO element.&quot;),</a>
-<a name="24"><span class="lineNum">      24 </span>            :         0x8888);</a>
-<a name="25"><span class="lineNum">      25 </span>            : </a>
-<a name="26"><span class="lineNum">      26 </span>            :     // TODO: why doesn't this give a compilation error?</a>
-<a name="27"><span class="lineNum">      27 </span>            :     // No return statement. On desktop, FATAL_ERROR throws an exception, so</a>
-<a name="28"><span class="lineNum">      28 </span>            :     // I get why that works, but on Arduino, it just calls fatalErrorExit, which</a>
-<a name="29"><span class="lineNum">      29 </span>            :     // is marked 'noreturn'. However, if I remove the 'noreturn' attribute, and</a>
-<a name="30"><span class="lineNum">      30 </span>            :     // have it return immediately, it still compiles, without returning a valid</a>
-<a name="31"><span class="lineNum">      31 </span>            :     // reference.</a>
-<a name="32"><span class="lineNum">      32 </span><span class="lineCov">          2 : }</span></a>
-<a name="33"><span class="lineNum">      33 </span>            : </a>
-<a name="34"><span class="lineNum">      34 </span><span class="lineCov">        162 : void pinMode(pin_t pin, uint8_t mode) {</span></a>
-<a name="35"><span class="lineNum">      35 </span>            :     // DEBUGFN(DEBUGVAR(pin) &lt;&lt; '\t' &lt;&lt; DEBUGVAR(mode));</a>
-<a name="36"><span class="lineNum">      36 </span><span class="lineCov">        162 :     if (pin &lt; NUM_DIGITAL_PINS + NUM_ANALOG_INPUTS) {</span></a>
-<a name="37"><span class="lineNum">      37 </span><span class="lineCov">        161 :         ::pinMode(pin, mode);</span></a>
-<a name="38"><span class="lineNum">      38 </span><span class="lineCov">        161 :     } else {</span></a>
-<a name="39"><span class="lineNum">      39 </span><span class="lineCov">          1 :         ExtendedIOElement &amp;el = getIOElementOfPin(pin);</span></a>
-<a name="40"><span class="lineNum">      40 </span><span class="lineCov">          1 :         el.pinMode(pin - el.getStart(), mode);</span></a>
-<a name="41"><span class="lineNum">      41 </span>            :     }</a>
-<a name="42"><span class="lineNum">      42 </span><span class="lineCov">        162 : }</span></a>
-<a name="43"><span class="lineNum">      43 </span><span class="lineNoCov">          0 : void pinMode(int pin, uint8_t mode) { pinMode((pin_t)pin, mode); }</span></a>
-<a name="44"><span class="lineNum">      44 </span>            : </a>
-<a name="45"><span class="lineNum">      45 </span><span class="lineCov">         70 : void digitalWrite(pin_t pin, uint8_t val) {</span></a>
-<a name="46"><span class="lineNum">      46 </span>            :     // DEBUGFN(DEBUGVAR(pin) &lt;&lt; '\t' &lt;&lt; DEBUGVAR(val));</a>
-<a name="47"><span class="lineNum">      47 </span><span class="lineCov">         70 :     if (pin &lt; NUM_DIGITAL_PINS + NUM_ANALOG_INPUTS) {</span></a>
-<a name="48"><span class="lineNum">      48 </span><span class="lineCov">         70 :         ::digitalWrite(pin, val);</span></a>
-<a name="49"><span class="lineNum">      49 </span><span class="lineCov">         70 :     } else {</span></a>
-<a name="50"><span class="lineNum">      50 </span><span class="lineNoCov">          0 :         ExtendedIOElement &amp;el = getIOElementOfPin(pin);</span></a>
-<a name="51"><span class="lineNum">      51 </span><span class="lineNoCov">          0 :         el.digitalWrite(pin - el.getStart(), val);</span></a>
-<a name="52"><span class="lineNum">      52 </span>            :     }</a>
-<a name="53"><span class="lineNum">      53 </span><span class="lineCov">         70 : }</span></a>
-<a name="54"><span class="lineNum">      54 </span><span class="lineNoCov">          0 : void digitalWrite(int pin, uint8_t val) { digitalWrite((pin_t)pin, val); }</span></a>
-<a name="55"><span class="lineNum">      55 </span>            : </a>
-<a name="56"><span class="lineNum">      56 </span><span class="lineCov">        263 : int digitalRead(pin_t pin) {</span></a>
-<a name="57"><span class="lineNum">      57 </span><span class="lineCov">        263 :     if (pin &lt; NUM_DIGITAL_PINS + NUM_ANALOG_INPUTS) {</span></a>
-<a name="58"><span class="lineNum">      58 </span><span class="lineCov">        251 :         return ::digitalRead(pin);</span></a>
-<a name="59"><span class="lineNum">      59 </span>            :     } else {</a>
-<a name="60"><span class="lineNum">      60 </span><span class="lineCov">         12 :         ExtendedIOElement &amp;el = getIOElementOfPin(pin);</span></a>
-<a name="61"><span class="lineNum">      61 </span><span class="lineCov">         12 :         return el.digitalRead(pin - el.getStart());</span></a>
-<a name="62"><span class="lineNum">      62 </span>            :     }</a>
-<a name="63"><span class="lineNum">      63 </span>            :     return 0;</a>
-<a name="64"><span class="lineNum">      64 </span><span class="lineCov">        261 : }</span></a>
-<a name="65"><span class="lineNum">      65 </span><span class="lineCov">          5 : int digitalRead(int pin) { return digitalRead((pin_t)pin); }</span></a>
-<a name="66"><span class="lineNum">      66 </span>            : </a>
-<a name="67"><span class="lineNum">      67 </span><span class="lineNoCov">          0 : void shiftOut(pin_t dataPin, pin_t clockPin, uint8_t bitOrder, uint8_t val) {</span></a>
-<a name="68"><span class="lineNum">      68 </span>            :     uint8_t i;</a>
-<a name="69"><span class="lineNum">      69 </span>            : </a>
-<a name="70"><span class="lineNum">      70 </span><span class="lineNoCov">          0 :     for (i = 0; i &lt; 8; i++) {</span></a>
-<a name="71"><span class="lineNum">      71 </span><span class="lineNoCov">          0 :         if (bitOrder == LSBFIRST)</span></a>
-<a name="72"><span class="lineNum">      72 </span><span class="lineNoCov">          0 :             digitalWrite(dataPin, !!(val &amp; (1 &lt;&lt; i)));</span></a>
-<a name="73"><span class="lineNum">      73 </span>            :         else</a>
-<a name="74"><span class="lineNum">      74 </span><span class="lineNoCov">          0 :             digitalWrite(dataPin, !!(val &amp; (1 &lt;&lt; (7 - i))));</span></a>
-<a name="75"><span class="lineNum">      75 </span>            : </a>
-<a name="76"><span class="lineNum">      76 </span><span class="lineNoCov">          0 :         digitalWrite(clockPin, HIGH);</span></a>
-<a name="77"><span class="lineNum">      77 </span><span class="lineNoCov">          0 :         digitalWrite(clockPin, LOW);</span></a>
-<a name="78"><span class="lineNum">      78 </span><span class="lineNoCov">          0 :     }</span></a>
-<a name="79"><span class="lineNum">      79 </span><span class="lineNoCov">          0 : }</span></a>
-<a name="80"><span class="lineNum">      80 </span><span class="lineNoCov">          0 : void shiftOut(int dataPin, int clockPin, uint8_t bitOrder, uint8_t val) {</span></a>
-<a name="81"><span class="lineNum">      81 </span><span class="lineNoCov">          0 :     shiftOut((pin_t)dataPin, (pin_t)clockPin, bitOrder, val);</span></a>
-<a name="82"><span class="lineNum">      82 </span><span class="lineNoCov">          0 : }</span></a>
-<a name="83"><span class="lineNum">      83 </span>            : </a>
-<a name="84"><span class="lineNum">      84 </span><span class="lineCov">         39 : analog_t analogRead(pin_t pin) {</span></a>
-<a name="85"><span class="lineNum">      85 </span><span class="lineCov">         39 :     if (pin &lt; NUM_DIGITAL_PINS + NUM_ANALOG_INPUTS) {</span></a>
-<a name="86"><span class="lineNum">      86 </span><span class="lineCov">         32 :         return ::analogRead(pin);</span></a>
-<a name="87"><span class="lineNum">      87 </span>            :     } else {</a>
-<a name="88"><span class="lineNum">      88 </span><span class="lineCov">          7 :         ExtendedIOElement &amp;el = getIOElementOfPin(pin);</span></a>
-<a name="89"><span class="lineNum">      89 </span><span class="lineCov">          7 :         return el.analogRead(pin - el.getStart());</span></a>
-<a name="90"><span class="lineNum">      90 </span>            :     }</a>
-<a name="91"><span class="lineNum">      91 </span>            :     return 0;</a>
-<a name="92"><span class="lineNum">      92 </span><span class="lineCov">         39 : }</span></a>
-<a name="93"><span class="lineNum">      93 </span><span class="lineNoCov">          0 : analog_t analogRead(int pin) { return analogRead((pin_t)pin); }</span></a>
-<a name="94"><span class="lineNum">      94 </span>            : </a>
-<a name="95"><span class="lineNum">      95 </span>            : } // namespace ExtIO</a>
-=======
 <a name="10"><span class="lineNum">      10 </span>            : namespace ExtIO {</a>
 <a name="11"><span class="lineNum">      11 </span>            : </a>
 <a name="12"><span class="lineNum">      12 </span>            : template &lt;class T&gt;</a>
@@ -203,37 +103,37 @@
 <a name="33"><span class="lineNum">      33 </span>            :     // reference.</a>
 <a name="34"><span class="lineNum">      34 </span><span class="lineCov">          2 : }</span></a>
 <a name="35"><span class="lineNum">      35 </span>            : </a>
-<a name="36"><span class="lineNum">      36 </span><span class="lineCov">         53 : void pinMode(pin_t pin, uint8_t mode) {</span></a>
+<a name="36"><span class="lineNum">      36 </span><span class="lineCov">        177 : void pinMode(pin_t pin, uint8_t mode) {</span></a>
 <a name="37"><span class="lineNum">      37 </span>            :     // DEBUGFN(DEBUGVAR(pin) &lt;&lt; '\t' &lt;&lt; DEBUGVAR(mode));</a>
-<a name="38"><span class="lineNum">      38 </span><span class="lineCov">         53 :     if (pin &lt; NUM_DIGITAL_PINS + NUM_ANALOG_INPUTS) {</span></a>
-<a name="39"><span class="lineNum">      39 </span><span class="lineCov">         44 :         ::pinMode(pin, mode);</span></a>
-<a name="40"><span class="lineNum">      40 </span><span class="lineCov">         44 :     } else {</span></a>
+<a name="38"><span class="lineNum">      38 </span><span class="lineCov">        177 :     if (pin &lt; NUM_DIGITAL_PINS + NUM_ANALOG_INPUTS) {</span></a>
+<a name="39"><span class="lineNum">      39 </span><span class="lineCov">        168 :         ::pinMode(pin, mode);</span></a>
+<a name="40"><span class="lineNum">      40 </span><span class="lineCov">        168 :     } else {</span></a>
 <a name="41"><span class="lineNum">      41 </span><span class="lineCov">          9 :         ExtendedIOElement &amp;el = getIOElementOfPin(pin);</span></a>
 <a name="42"><span class="lineNum">      42 </span><span class="lineCov">          9 :         el.pinMode(pin - el.getStart(), mode);</span></a>
 <a name="43"><span class="lineNum">      43 </span>            :     }</a>
-<a name="44"><span class="lineNum">      44 </span><span class="lineCov">         53 : }</span></a>
+<a name="44"><span class="lineNum">      44 </span><span class="lineCov">        177 : }</span></a>
 <a name="45"><span class="lineNum">      45 </span><span class="lineCov">          5 : void pinMode(int pin, uint8_t mode) { pinMode((pin_t)pin, mode); }</span></a>
 <a name="46"><span class="lineNum">      46 </span>            : </a>
-<a name="47"><span class="lineNum">      47 </span><span class="lineCov">        152 : void digitalWrite(pin_t pin, uint8_t val) {</span></a>
+<a name="47"><span class="lineNum">      47 </span><span class="lineCov">        175 : void digitalWrite(pin_t pin, uint8_t val) {</span></a>
 <a name="48"><span class="lineNum">      48 </span>            :     // DEBUGFN(DEBUGVAR(pin) &lt;&lt; '\t' &lt;&lt; DEBUGVAR(val));</a>
-<a name="49"><span class="lineNum">      49 </span><span class="lineCov">        152 :     if (pin &lt; NUM_DIGITAL_PINS + NUM_ANALOG_INPUTS) {</span></a>
-<a name="50"><span class="lineNum">      50 </span><span class="lineCov">         48 :         ::digitalWrite(pin, val);</span></a>
-<a name="51"><span class="lineNum">      51 </span><span class="lineCov">         48 :     } else {</span></a>
+<a name="49"><span class="lineNum">      49 </span><span class="lineCov">        175 :     if (pin &lt; NUM_DIGITAL_PINS + NUM_ANALOG_INPUTS) {</span></a>
+<a name="50"><span class="lineNum">      50 </span><span class="lineCov">         71 :         ::digitalWrite(pin, val);</span></a>
+<a name="51"><span class="lineNum">      51 </span><span class="lineCov">         71 :     } else {</span></a>
 <a name="52"><span class="lineNum">      52 </span><span class="lineCov">        104 :         ExtendedIOElement &amp;el = getIOElementOfPin(pin);</span></a>
 <a name="53"><span class="lineNum">      53 </span><span class="lineCov">        104 :         el.digitalWrite(pin - el.getStart(), val);</span></a>
 <a name="54"><span class="lineNum">      54 </span>            :     }</a>
-<a name="55"><span class="lineNum">      55 </span><span class="lineCov">        152 : }</span></a>
+<a name="55"><span class="lineNum">      55 </span><span class="lineCov">        175 : }</span></a>
 <a name="56"><span class="lineNum">      56 </span><span class="lineCov">          5 : void digitalWrite(int pin, uint8_t val) { digitalWrite((pin_t)pin, val); }</span></a>
 <a name="57"><span class="lineNum">      57 </span>            : </a>
-<a name="58"><span class="lineNum">      58 </span><span class="lineCov">         97 : int digitalRead(pin_t pin) {</span></a>
-<a name="59"><span class="lineNum">      59 </span><span class="lineCov">         97 :     if (pin &lt; NUM_DIGITAL_PINS + NUM_ANALOG_INPUTS) {</span></a>
-<a name="60"><span class="lineNum">      60 </span><span class="lineCov">         85 :         return ::digitalRead(pin);</span></a>
+<a name="58"><span class="lineNum">      58 </span><span class="lineCov">        308 : int digitalRead(pin_t pin) {</span></a>
+<a name="59"><span class="lineNum">      59 </span><span class="lineCov">        308 :     if (pin &lt; NUM_DIGITAL_PINS + NUM_ANALOG_INPUTS) {</span></a>
+<a name="60"><span class="lineNum">      60 </span><span class="lineCov">        296 :         return ::digitalRead(pin);</span></a>
 <a name="61"><span class="lineNum">      61 </span>            :     } else {</a>
 <a name="62"><span class="lineNum">      62 </span><span class="lineCov">         12 :         ExtendedIOElement &amp;el = getIOElementOfPin(pin);</span></a>
 <a name="63"><span class="lineNum">      63 </span><span class="lineCov">         12 :         return el.digitalRead(pin - el.getStart());</span></a>
 <a name="64"><span class="lineNum">      64 </span>            :     }</a>
 <a name="65"><span class="lineNum">      65 </span>            :     return 0;</a>
-<a name="66"><span class="lineNum">      66 </span><span class="lineCov">         95 : }</span></a>
+<a name="66"><span class="lineNum">      66 </span><span class="lineCov">        306 : }</span></a>
 <a name="67"><span class="lineNum">      67 </span><span class="lineCov">          5 : int digitalRead(int pin) { return digitalRead((pin_t)pin); }</span></a>
 <a name="68"><span class="lineNum">      68 </span>            : </a>
 <a name="69"><span class="lineNum">      69 </span><span class="lineCov">          4 : void shiftOut(pin_t dataPin, pin_t clockPin, uint8_t bitOrder, uint8_t val) {</span></a>
@@ -253,36 +153,37 @@
 <a name="83"><span class="lineNum">      83 </span><span class="lineCov">          2 :     shiftOut((pin_t)dataPin, (pin_t)clockPin, bitOrder, val);</span></a>
 <a name="84"><span class="lineNum">      84 </span><span class="lineCov">          2 : }</span></a>
 <a name="85"><span class="lineNum">      85 </span>            : </a>
-<a name="86"><span class="lineNum">      86 </span><span class="lineCov">         30 : analog_t analogRead(pin_t pin) {</span></a>
-<a name="87"><span class="lineNum">      87 </span><span class="lineCov">         30 :     if (pin &lt; NUM_DIGITAL_PINS + NUM_ANALOG_INPUTS) {</span></a>
-<a name="88"><span class="lineNum">      88 </span><span class="lineCov">         15 :         return ::analogRead(pin);</span></a>
+<a name="86"><span class="lineNum">      86 </span><span class="lineCov">         48 : analog_t analogRead(pin_t pin) {</span></a>
+<a name="87"><span class="lineNum">      87 </span><span class="lineCov">         48 :     if (pin &lt; NUM_DIGITAL_PINS + NUM_ANALOG_INPUTS) {</span></a>
+<a name="88"><span class="lineNum">      88 </span><span class="lineCov">         33 :         return ::analogRead(pin);</span></a>
 <a name="89"><span class="lineNum">      89 </span>            :     } else {</a>
 <a name="90"><span class="lineNum">      90 </span><span class="lineCov">         15 :         ExtendedIOElement &amp;el = getIOElementOfPin(pin);</span></a>
 <a name="91"><span class="lineNum">      91 </span><span class="lineCov">         15 :         return el.analogRead(pin - el.getStart());</span></a>
 <a name="92"><span class="lineNum">      92 </span>            :     }</a>
 <a name="93"><span class="lineNum">      93 </span>            :     return 0;</a>
-<a name="94"><span class="lineNum">      94 </span><span class="lineCov">         30 : }</span></a>
+<a name="94"><span class="lineNum">      94 </span><span class="lineCov">         48 : }</span></a>
 <a name="95"><span class="lineNum">      95 </span><span class="lineCov">          5 : analog_t analogRead(int pin) { return analogRead((pin_t)pin); }</span></a>
->>>>>>> c8d7535e
 <a name="96"><span class="lineNum">      96 </span>            : </a>
 <a name="97"><span class="lineNum">      97 </span><span class="lineCov">         11 : void analogWrite(pin_t pin, analog_t val) {</span></a>
 <a name="98"><span class="lineNum">      98 </span>            :     // DEBUGFN(DEBUGVAR(pin) &lt;&lt; '\t' &lt;&lt; DEBUGVAR(val));</a>
 <a name="99"><span class="lineNum">      99 </span><span class="lineCov">         11 :     if (pin &lt; NUM_DIGITAL_PINS + NUM_ANALOG_INPUTS) {</span></a>
-<a name="100"><span class="lineNum">     100 </span><span class="lineCov">          1 :         ::analogWrite(pin, val);</span></a>
-<a name="101"><span class="lineNum">     101 </span><span class="lineCov">          1 :     } else {</span></a>
-<a name="102"><span class="lineNum">     102 </span><span class="lineCov">         10 :         ExtendedIOElement &amp;el = getIOElementOfPin(pin);</span></a>
-<a name="103"><span class="lineNum">     103 </span><span class="lineCov">         10 :         el.analogWrite(pin - el.getStart(), val);</span></a>
-<a name="104"><span class="lineNum">     104 </span>            :     }</a>
-<a name="105"><span class="lineNum">     105 </span><span class="lineCov">         11 : }</span></a>
-<a name="106"><span class="lineNum">     106 </span><span class="lineCov">          2 : void analogWrite(int pin, analog_t val) { analogWrite((pin_t)pin, val); }</span></a>
-<a name="107"><span class="lineNum">     107 </span><span class="lineCov">          5 : void analogWrite(int pin, int val) { analogWrite((pin_t)pin, (analog_t)val); }</span></a>
-<a name="108"><span class="lineNum">     108 </span><span class="lineCov">          4 : void analogWrite(pin_t pin, int val) { analogWrite(pin, (analog_t)val); }</span></a>
-<a name="109"><span class="lineNum">     109 </span>            : </a>
-<a name="110"><span class="lineNum">     110 </span>            : } // namespace ExtIO</a>
+<a name="100"><span class="lineNum">     100 </span>            : #ifndef ESP32</a>
+<a name="101"><span class="lineNum">     101 </span><span class="lineCov">          1 :         ::analogWrite(pin, val);</span></a>
+<a name="102"><span class="lineNum">     102 </span>            : #endif</a>
+<a name="103"><span class="lineNum">     103 </span><span class="lineCov">          1 :     } else {</span></a>
+<a name="104"><span class="lineNum">     104 </span><span class="lineCov">         10 :         ExtendedIOElement &amp;el = getIOElementOfPin(pin);</span></a>
+<a name="105"><span class="lineNum">     105 </span><span class="lineCov">         10 :         el.analogWrite(pin - el.getStart(), val);</span></a>
+<a name="106"><span class="lineNum">     106 </span>            :     }</a>
+<a name="107"><span class="lineNum">     107 </span><span class="lineCov">         11 : }</span></a>
+<a name="108"><span class="lineNum">     108 </span><span class="lineCov">          2 : void analogWrite(int pin, analog_t val) { analogWrite((pin_t)pin, val); }</span></a>
+<a name="109"><span class="lineNum">     109 </span><span class="lineCov">          5 : void analogWrite(int pin, int val) { analogWrite((pin_t)pin, (analog_t)val); }</span></a>
+<a name="110"><span class="lineNum">     110 </span><span class="lineCov">          4 : void analogWrite(pin_t pin, int val) { analogWrite(pin, (analog_t)val); }</span></a>
 <a name="111"><span class="lineNum">     111 </span>            : </a>
-<a name="112"><span class="lineNum">     112 </span>            : END_AH_NAMESPACE</a>
+<a name="112"><span class="lineNum">     112 </span>            : } // namespace ExtIO</a>
 <a name="113"><span class="lineNum">     113 </span>            : </a>
-<a name="114"><span class="lineNum">     114 </span>            : AH_DIAGNOSTIC_POP()</a>
+<a name="114"><span class="lineNum">     114 </span>            : END_AH_NAMESPACE</a>
+<a name="115"><span class="lineNum">     115 </span>            : </a>
+<a name="116"><span class="lineNum">     116 </span>            : AH_DIAGNOSTIC_POP()</a>
 </pre>
       </td>
     </tr>
