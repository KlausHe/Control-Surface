<!DOCTYPE HTML PUBLIC "-//W3C//DTD HTML 4.01 Transitional//EN">

<html lang="en">

<head>
  <meta http-equiv="Content-Type" content="text/html; charset=UTF-8">
<<<<<<< HEAD
  <title>LCOV - 80ba08a3895ece11ffdc0615e2a6f53de411ae19 - src/AH/Hardware/Button.cpp - functions</title>
=======
  <title>LCOV - 62f9b31690cd326528909dc900cfda9ba79bd101 - src/AH/Hardware/Button.cpp - functions</title>
>>>>>>> c8d7535e
  <link rel="stylesheet" type="text/css" href="../../../gcov.css">
</head>

<body>

  <table width="100%" border=0 cellspacing=0 cellpadding=0>
    <tr><td class="title">LCOV - code coverage report</td></tr>
    <tr><td class="ruler"><img src="../../../glass.png" width=3 height=3 alt=""></td></tr>

    <tr>
      <td width="100%">
        <table cellpadding=1 border=0 width="100%">
          <tr>
            <td width="10%" class="headerItem">Current view:</td>
            <td width="35%" class="headerValue"><a href="../../../index.html">top level</a> - <a href="index.html">src/AH/Hardware</a> - Button.cpp<span style="font-size: 80%;"> (<a href="Button.cpp.gcov.html">source</a> / functions)</span></td>
            <td width="5%"></td>
            <td width="15%"></td>
            <td width="10%" class="headerCovTableHead">Hit</td>
            <td width="10%" class="headerCovTableHead">Total</td>
            <td width="15%" class="headerCovTableHead">Coverage</td>
          </tr>
          <tr>
            <td class="headerItem">Test:</td>
<<<<<<< HEAD
            <td class="headerValue">80ba08a3895ece11ffdc0615e2a6f53de411ae19</td>
=======
            <td class="headerValue">62f9b31690cd326528909dc900cfda9ba79bd101</td>
>>>>>>> c8d7535e
            <td></td>
            <td class="headerItem">Lines:</td>
            <td class="headerCovTableEntry">33</td>
            <td class="headerCovTableEntry">33</td>
            <td class="headerCovTableEntryHi">100.0 %</td>
          </tr>
          <tr>
            <td class="headerItem">Date:</td>
<<<<<<< HEAD
            <td class="headerValue">2019-11-21 23:16:59</td>
=======
            <td class="headerValue">2019-11-27 22:46:21</td>
>>>>>>> c8d7535e
            <td></td>
            <td class="headerItem">Functions:</td>
            <td class="headerCovTableEntry">9</td>
            <td class="headerCovTableEntry">9</td>
            <td class="headerCovTableEntryHi">100.0 %</td>
          </tr>
          <tr>
            <td class="headerItem">Legend:</td>
            <td class="headerValueLeg">            Lines:
            <span class="coverLegendCov">hit</span>
            <span class="coverLegendNoCov">not hit</span>
</td>
            <td></td>
          </tr>
          <tr><td><img src="../../../glass.png" width=3 height=3 alt=""></td></tr>
        </table>
      </td>
    </tr>

    <tr><td class="ruler"><img src="../../../glass.png" width=3 height=3 alt=""></td></tr>
  </table>

  <center>
  <table width="60%" cellpadding=1 cellspacing=1 border=0>
    <tr><td><br></td></tr>
    <tr>
      <td width="80%" class="tableHead">Function Name <span class="tableHeadSort"><img src="../../../glass.png" width=10 height=14 alt="Sort by function name" title="Sort by function name" border=0></span></td>
      <td width="20%" class="tableHead">Hit count <span class="tableHeadSort"><a href="Button.cpp.func-sort-c.html"><img src="../../../updown.png" width=10 height=14 alt="Sort by hit count" title="Sort by hit count" border=0></a></span></td>
    </tr>
    <tr>
              <td class="coverFn"><a href="Button.cpp.gcov.html#9">_ZN2AH6Button5beginEv</a></td>
              <td class="coverFnHi">15</td>
            </tr>
    <tr>
              <td class="coverFn"><a href="Button.cpp.gcov.html#11">_ZN2AH6Button6invertEv</a></td>
              <td class="coverFnHi">1</td>
            </tr>
    <tr>
<<<<<<< HEAD
              <td class="coverFn"><a href="Button.cpp.gcov.html#7">_ZN2AH6Button5beginEv</a></td>
              <td class="coverFnHi">39</td>
=======
              <td class="coverFn"><a href="Button.cpp.gcov.html#17">_ZN2AH6Button6updateEv</a></td>
              <td class="coverFnHi">82</td>
>>>>>>> c8d7535e
            </tr>
    <tr>
              <td class="coverFn"><a href="Button.cpp.gcov.html#36">_ZN2AH6Button7getNameENS0_5StateE</a></td>
              <td class="coverFnHi">5</td>
            </tr>
    <tr>
              <td class="coverFn"><a href="Button.cpp.gcov.html#7">_ZN2AH6ButtonC2Et</a></td>
              <td class="coverFnHi">15</td>
            </tr>
    <tr>
<<<<<<< HEAD
              <td class="coverFn"><a href="Button.cpp.gcov.html#15">_ZN2AH6Button6updateEv</a></td>
              <td class="coverFnHi">183</td>
=======
              <td class="coverFn"><a href="Button.cpp.gcov.html#48">_ZNK2AH6Button10stableTimeEm</a></td>
              <td class="coverFnHi">7</td>
>>>>>>> c8d7535e
            </tr>
    <tr>
              <td class="coverFn"><a href="Button.cpp.gcov.html#52">_ZNK2AH6Button10stableTimeEv</a></td>
              <td class="coverFnHi">5</td>
            </tr>
    <tr>
<<<<<<< HEAD
              <td class="coverFn"><a href="Button.cpp.gcov.html#5">_ZN2AH6ButtonC2Et</a></td>
              <td class="coverFnHi">82</td>
=======
              <td class="coverFn"><a href="Button.cpp.gcov.html#46">_ZNK2AH6Button18previousBounceTimeEv</a></td>
              <td class="coverFnHi">7</td>
>>>>>>> c8d7535e
            </tr>
    <tr>
              <td class="coverFn"><a href="Button.cpp.gcov.html#34">_ZNK2AH6Button8getStateEv</a></td>
              <td class="coverFnHi">8</td>
            </tr>
  </table>
  <br>
  </center>
  <table width="100%" border=0 cellspacing=0 cellpadding=0>
    <tr><td class="ruler"><img src="../../../glass.png" width=3 height=3 alt=""></td></tr>
    <tr><td class="versionInfo">Generated by: <a href="http://ltp.sourceforge.net/coverage/lcov.php" target="_parent">LCOV version 1.14-5-g4ff2ed6</a></td></tr>
  </table>
  <br>

</body>
</html><|MERGE_RESOLUTION|>--- conflicted
+++ resolved
@@ -4,11 +4,7 @@
 
 <head>
   <meta http-equiv="Content-Type" content="text/html; charset=UTF-8">
-<<<<<<< HEAD
-  <title>LCOV - 80ba08a3895ece11ffdc0615e2a6f53de411ae19 - src/AH/Hardware/Button.cpp - functions</title>
-=======
-  <title>LCOV - 62f9b31690cd326528909dc900cfda9ba79bd101 - src/AH/Hardware/Button.cpp - functions</title>
->>>>>>> c8d7535e
+  <title>LCOV - d0de365697a9d6a8331c32c0388c9e38aa541a32 - src/AH/Hardware/Button.cpp - functions</title>
   <link rel="stylesheet" type="text/css" href="../../../gcov.css">
 </head>
 
@@ -32,11 +28,7 @@
           </tr>
           <tr>
             <td class="headerItem">Test:</td>
-<<<<<<< HEAD
-            <td class="headerValue">80ba08a3895ece11ffdc0615e2a6f53de411ae19</td>
-=======
-            <td class="headerValue">62f9b31690cd326528909dc900cfda9ba79bd101</td>
->>>>>>> c8d7535e
+            <td class="headerValue">d0de365697a9d6a8331c32c0388c9e38aa541a32</td>
             <td></td>
             <td class="headerItem">Lines:</td>
             <td class="headerCovTableEntry">33</td>
@@ -45,11 +37,7 @@
           </tr>
           <tr>
             <td class="headerItem">Date:</td>
-<<<<<<< HEAD
-            <td class="headerValue">2019-11-21 23:16:59</td>
-=======
-            <td class="headerValue">2019-11-27 22:46:21</td>
->>>>>>> c8d7535e
+            <td class="headerValue">2019-11-28 01:24:59</td>
             <td></td>
             <td class="headerItem">Functions:</td>
             <td class="headerCovTableEntry">9</td>
@@ -81,20 +69,15 @@
     </tr>
     <tr>
               <td class="coverFn"><a href="Button.cpp.gcov.html#9">_ZN2AH6Button5beginEv</a></td>
-              <td class="coverFnHi">15</td>
+              <td class="coverFnHi">45</td>
             </tr>
     <tr>
               <td class="coverFn"><a href="Button.cpp.gcov.html#11">_ZN2AH6Button6invertEv</a></td>
               <td class="coverFnHi">1</td>
             </tr>
     <tr>
-<<<<<<< HEAD
-              <td class="coverFn"><a href="Button.cpp.gcov.html#7">_ZN2AH6Button5beginEv</a></td>
-              <td class="coverFnHi">39</td>
-=======
               <td class="coverFn"><a href="Button.cpp.gcov.html#17">_ZN2AH6Button6updateEv</a></td>
-              <td class="coverFnHi">82</td>
->>>>>>> c8d7535e
+              <td class="coverFnHi">228</td>
             </tr>
     <tr>
               <td class="coverFn"><a href="Button.cpp.gcov.html#36">_ZN2AH6Button7getNameENS0_5StateE</a></td>
@@ -102,29 +85,19 @@
             </tr>
     <tr>
               <td class="coverFn"><a href="Button.cpp.gcov.html#7">_ZN2AH6ButtonC2Et</a></td>
-              <td class="coverFnHi">15</td>
+              <td class="coverFnHi">88</td>
             </tr>
     <tr>
-<<<<<<< HEAD
-              <td class="coverFn"><a href="Button.cpp.gcov.html#15">_ZN2AH6Button6updateEv</a></td>
-              <td class="coverFnHi">183</td>
-=======
               <td class="coverFn"><a href="Button.cpp.gcov.html#48">_ZNK2AH6Button10stableTimeEm</a></td>
               <td class="coverFnHi">7</td>
->>>>>>> c8d7535e
             </tr>
     <tr>
               <td class="coverFn"><a href="Button.cpp.gcov.html#52">_ZNK2AH6Button10stableTimeEv</a></td>
               <td class="coverFnHi">5</td>
             </tr>
     <tr>
-<<<<<<< HEAD
-              <td class="coverFn"><a href="Button.cpp.gcov.html#5">_ZN2AH6ButtonC2Et</a></td>
-              <td class="coverFnHi">82</td>
-=======
               <td class="coverFn"><a href="Button.cpp.gcov.html#46">_ZNK2AH6Button18previousBounceTimeEv</a></td>
               <td class="coverFnHi">7</td>
->>>>>>> c8d7535e
             </tr>
     <tr>
               <td class="coverFn"><a href="Button.cpp.gcov.html#34">_ZNK2AH6Button8getStateEv</a></td>
