<!DOCTYPE html PUBLIC "-//W3C//DTD XHTML 1.0 Transitional//EN" "https://www.w3.org/TR/xhtml1/DTD/xhtml1-transitional.dtd">
<html xmlns="http://www.w3.org/1999/xhtml">
<head>
<meta http-equiv="Content-Type" content="text/xhtml;charset=UTF-8"/>
<meta http-equiv="X-UA-Compatible" content="IE=9"/>
<meta name="generator" content="Doxygen 1.8.16"/>
<meta name="viewport" content="width=device-width, initial-scale=1"/>
<title>Control Surface: Error.hpp File Reference</title>
<link href="../../tabs.css" rel="stylesheet" type="text/css"/>
<script type="text/javascript" src="../../jquery.js"></script>
<script type="text/javascript" src="../../dynsections.js"></script>
<link href="../../search/search.css" rel="stylesheet" type="text/css"/>
<script type="text/javascript" src="../../search/searchdata.js"></script>
<script type="text/javascript" src="../../search/search.js"></script>
<script type="text/x-mathjax-config">
  MathJax.Hub.Config({
    extensions: ["tex2jax.js"],
    jax: ["input/TeX","output/SVG"],
});
</script><script type="text/javascript" async="async" src="/MathJax/MathJax.js"></script>
<link href="../../doxygen.css" rel="stylesheet" type="text/css" />
<link href="../../custom_stylesheet.css" rel="stylesheet" type="text/css"/>
</head>
<body>
<div id="top"><!-- do not remove this div, it is closed by doxygen! -->
<div id="titlearea">
<table cellspacing="0" cellpadding="0">
 <tbody>
 <tr style="height: 56px;">
  <td id="projectalign" style="padding-left: 0.5em;">
   <div id="projectname">Control Surface
   &#160;<span id="projectnumber">1.0.0</span>
   </div>
   <div id="projectbrief">MIDI Control Surface library for Arduino</div>
  </td>
 </tr>
 </tbody>
</table>
</div>
<!-- end header part -->
<!-- Generated by Doxygen 1.8.16 -->
<script type="text/javascript">
/* @license magnet:?xt=urn:btih:cf05388f2679ee054f2beb29a391d25f4e673ac3&amp;dn=gpl-2.0.txt GPL-v2 */
var searchBox = new SearchBox("searchBox", "../../search",false,'Search');
/* @license-end */
</script>
<script type="text/javascript" src="../../menudata.js"></script>
<script type="text/javascript" src="../../menu.js"></script>
<script type="text/javascript">
/* @license magnet:?xt=urn:btih:cf05388f2679ee054f2beb29a391d25f4e673ac3&amp;dn=gpl-2.0.txt GPL-v2 */
$(function() {
  initMenu('../../',true,false,'search.php','Search');
  $(document).ready(function() { init_search(); });
});
/* @license-end */</script>
<div id="main-nav"></div>
<!-- window showing the filter options -->
<div id="MSearchSelectWindow"
     onmouseover="return searchBox.OnSearchSelectShow()"
     onmouseout="return searchBox.OnSearchSelectHide()"
     onkeydown="return searchBox.OnSearchSelectKey(event)">
</div>

<!-- iframe showing the search results (closed by default) -->
<div id="MSearchResultsWindow">
<iframe src="javascript:void(0)" frameborder="0" 
        name="MSearchResults" id="MSearchResults">
</iframe>
</div>

<div id="nav-path" class="navpath">
  <ul>
<li class="navelem"><a class="el" href="../../dir_68267d1309a1af8e8297ef4c3efbcdba.html">src</a></li><li class="navelem"><a class="el" href="../../dir_15b6432dff6a6d357bf70f8fbf2cdf14.html">AH</a></li><li class="navelem"><a class="el" href="../../dir_a084c16939eb8fb9f97e0d007826b989.html">Error</a></li>  </ul>
</div>
</div><!-- top -->
<div class="header">
  <div class="summary">
<a href="#namespaces">Namespaces</a> &#124;
<a href="#define-members">Macros</a> &#124;
<a href="#func-members">Functions</a>  </div>
  <div class="headertitle">
<div class="title">Error.hpp File Reference</div>  </div>
</div><!--header-->
<div class="contents">
<div class="textblock"><code>#include &lt;<a class="el" href="../../d1/d65/Warnings_8hpp_source.html">AH/Settings/Warnings.hpp</a>&gt;</code><br />
<code>#include &lt;<a class="el" href="../../df/dee/Debug_8hpp_source.html">AH/Debug/Debug.hpp</a>&gt;</code><br />
</div><div class="textblock"><div class="dynheader">
Include dependency graph for Error.hpp:</div>
<div class="dyncontent">
<div class="center"><iframe scrolling="no" frameborder="0" src="../../dd/daf/Error_8hpp__incl.svg" width="1071" height="411"><p><b>This browser is not able to show SVG: try Firefox, Chrome, Safari, or Opera instead.</b></p></iframe></div>
</div>
</div><div class="textblock"><div class="dynheader">
This graph shows which files directly or indirectly include this file:</div>
<div class="dyncontent">
<div class="center"><iframe scrolling="no" frameborder="0" src="../../d4/d18/Error_8hpp__dep__incl.svg" width="11138" height="859"><p><b>This browser is not able to show SVG: try Firefox, Chrome, Safari, or Opera instead.</b></p></iframe></div>
</div>
</div>
<p><a href="../../d1/d93/Error_8hpp_source.html">Go to the source code of this file.</a></p>
<table class="memberdecls">
<tr class="heading"><td colspan="2"><h2 class="groupheader"><a name="namespaces"></a>
Namespaces</h2></td></tr>
<tr class="memitem:dc/d69/namespaceAH"><td class="memItemLeft" align="right" valign="top"> &#160;</td><td class="memItemRight" valign="bottom"><a class="el" href="../../dc/d69/namespaceAH.html">AH</a></td></tr>
<tr class="separator:"><td class="memSeparator" colspan="2">&#160;</td></tr>
</table><table class="memberdecls">
<tr class="heading"><td colspan="2"><h2 class="groupheader"><a name="define-members"></a>
Macros</h2></td></tr>
<tr class="memitem:ga7eae7037bf6cdc6bf5d46a11572194db"><td class="memItemLeft" align="right" valign="top">#define&#160;</td><td class="memItemRight" valign="bottom"><a class="el" href="../../d0/df7/group__AH__Error.html#ga7eae7037bf6cdc6bf5d46a11572194db">ERROR</a>(msg,  errc)</td></tr>
<tr class="memdesc:ga7eae7037bf6cdc6bf5d46a11572194db"><td class="mdescLeft">&#160;</td><td class="mdescRight">Print the error message and error code, and stop the execution if <code>FATAL_ERRORS</code> are enabled.  <a href="../../d0/df7/group__AH__Error.html#ga7eae7037bf6cdc6bf5d46a11572194db">More...</a><br /></td></tr>
<tr class="separator:ga7eae7037bf6cdc6bf5d46a11572194db"><td class="memSeparator" colspan="2">&#160;</td></tr>
<tr class="memitem:ga3add19f1f413c0aabde3f5c6fe4230c6"><td class="memItemLeft" align="right" valign="top">#define&#160;</td><td class="memItemRight" valign="bottom"><a class="el" href="../../d0/df7/group__AH__Error.html#ga3add19f1f413c0aabde3f5c6fe4230c6">FATAL_ERROR</a>(msg,  errc)</td></tr>
<tr class="memdesc:ga3add19f1f413c0aabde3f5c6fe4230c6"><td class="mdescLeft">&#160;</td><td class="mdescRight">Print the error message and error code, and stop the execution.  <a href="../../d0/df7/group__AH__Error.html#ga3add19f1f413c0aabde3f5c6fe4230c6">More...</a><br /></td></tr>
<tr class="separator:ga3add19f1f413c0aabde3f5c6fe4230c6"><td class="memSeparator" colspan="2">&#160;</td></tr>
</table><table class="memberdecls">
<tr class="heading"><td colspan="2"><h2 class="groupheader"><a name="func-members"></a>
Functions</h2></td></tr>
<tr class="memitem:ad0244dc961c7b76fbbe452efdc82d92b"><td class="memItemLeft" align="right" valign="top">void&#160;</td><td class="memItemRight" valign="bottom"><a class="el" href="../../dc/d69/namespaceAH.html#ad0244dc961c7b76fbbe452efdc82d92b">AH::fatalErrorExit</a> () __attribute__((noreturn))</td></tr>
<tr class="memdesc:ad0244dc961c7b76fbbe452efdc82d92b"><td class="mdescLeft">&#160;</td><td class="mdescRight">Function that executes and loops forever, blinking the built-in LED when a fatal error is encountered.  <a href="../../dc/d69/namespaceAH.html#ad0244dc961c7b76fbbe452efdc82d92b">More...</a><br /></td></tr>
<tr class="separator:ad0244dc961c7b76fbbe452efdc82d92b"><td class="memSeparator" colspan="2">&#160;</td></tr>
</table>
<<<<<<< HEAD
=======
<h2 class="groupheader">Function Documentation</h2>
<a id="a7ff220c57636b72ec9d8df676f72ef0e"></a>
<h2 class="memtitle"><span class="permalink"><a href="#a7ff220c57636b72ec9d8df676f72ef0e">&#9670;&nbsp;</a></span>fatalErrorExit()</h2>

<div class="memitem">
<div class="memproto">
      <table class="memname">
        <tr>
          <td class="memname">void fatalErrorExit </td>
          <td>(</td>
          <td class="paramname"></td><td>)</td>
          <td></td>
        </tr>
      </table>
</div><div class="memdoc">

<p>Function that executes and loops forever, blinking the built-in LED when a fatal error is encountered. </p>

<p class="definition">Definition at line <a class="el" href="../../d6/df4/Exit_8cpp_source.html#l00010">10</a> of file <a class="el" href="../../d6/df4/Exit_8cpp_source.html">Exit.cpp</a>.</p>

</div>
</div>
>>>>>>> c8d7535e
</div><!-- contents -->
<!-- start footer part -->
<hr class="footer"/><address class="footer"><small>
Generated by &#160;<a href="http://www.doxygen.org/index.html">
<img class="footer" src="../../doxygen.png" alt="doxygen"/>
</a> 1.8.16
</small></address>
</body>
</html><|MERGE_RESOLUTION|>--- conflicted
+++ resolved
@@ -117,31 +117,6 @@
 <tr class="memdesc:ad0244dc961c7b76fbbe452efdc82d92b"><td class="mdescLeft">&#160;</td><td class="mdescRight">Function that executes and loops forever, blinking the built-in LED when a fatal error is encountered.  <a href="../../dc/d69/namespaceAH.html#ad0244dc961c7b76fbbe452efdc82d92b">More...</a><br /></td></tr>
 <tr class="separator:ad0244dc961c7b76fbbe452efdc82d92b"><td class="memSeparator" colspan="2">&#160;</td></tr>
 </table>
-<<<<<<< HEAD
-=======
-<h2 class="groupheader">Function Documentation</h2>
-<a id="a7ff220c57636b72ec9d8df676f72ef0e"></a>
-<h2 class="memtitle"><span class="permalink"><a href="#a7ff220c57636b72ec9d8df676f72ef0e">&#9670;&nbsp;</a></span>fatalErrorExit()</h2>
-
-<div class="memitem">
-<div class="memproto">
-      <table class="memname">
-        <tr>
-          <td class="memname">void fatalErrorExit </td>
-          <td>(</td>
-          <td class="paramname"></td><td>)</td>
-          <td></td>
-        </tr>
-      </table>
-</div><div class="memdoc">
-
-<p>Function that executes and loops forever, blinking the built-in LED when a fatal error is encountered. </p>
-
-<p class="definition">Definition at line <a class="el" href="../../d6/df4/Exit_8cpp_source.html#l00010">10</a> of file <a class="el" href="../../d6/df4/Exit_8cpp_source.html">Exit.cpp</a>.</p>
-
-</div>
-</div>
->>>>>>> c8d7535e
 </div><!-- contents -->
 <!-- start footer part -->
 <hr class="footer"/><address class="footer"><small>
