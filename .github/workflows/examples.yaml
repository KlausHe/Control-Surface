--- conflicted
+++ resolved
@@ -69,17 +69,11 @@
           [ -d Adafruit_BusIO ] || git clone https://github.com/adafruit/Adafruit_BusIO.git --depth=1 &
           [ -d FastLED ] || git clone https://github.com/FastLED/FastLED.git --depth=1 &
           [ -d MIDIUSB ] || git clone https://github.com/arduino-libraries/MIDIUSB.git --depth=1 &
-<<<<<<< HEAD
           [ -d Audio ] || git clone https://github.com/PaulStoffregen/Audio.git --depth=1 &
-          [ -d Arduino-AppleMIDI-Library ] || git clone https://github.com/lathoub/Arduino-AppleMIDI-Library.git --depth=1 --branch v3.1.2 &
+          [ -d Arduino-AppleMIDI-Library ] || git clone https://github.com/lathoub/Arduino-AppleMIDI-Library.git --depth=1 --branch v3.2.0 &
           [ -d arduino_midi_library ] || git clone https://github.com/FortySevenEffects/arduino_midi_library.git --depth=1 &
           ln -snf "$GITHUB_WORKSPACE" "$HOME/Arduino/libraries/"
           cp "$GITHUB_WORKSPACE/examples/3. MIDI Interfaces/AppleMIDI/WiFi-Credentials.example.h" "$GITHUB_WORKSPACE/examples/3. MIDI Interfaces/AppleMIDI/WiFi-Credentials.h"
-=======
-          [ -d Arduino-AppleMIDI-Library ] || git clone https://github.com/lathoub/Arduino-AppleMIDI-Library.git --depth=1 --branch v3.2.0 &
-          [ -d arduino_midi_library ] || git clone https://github.com/FortySevenEffects/arduino_midi_library.git --depth=1 &
-          ln -snf "$GITHUB_WORKSPACE" "$HOME/Arduino/libraries/"
->>>>>>> b1159435
 
       - name: Cache Python Packages
         uses: actions/cache@v3
