<<<<<<< HEAD
[![Build Status](https://github.com/tttapa/Arduino-Filters/workflows/CI%20Tests/badge.svg)](https://github.com/tttapa/Arduino-Filters/actions)
[![Test Coverage](https://img.shields.io/endpoint?url=https://raw.githubusercontent.com/tttapa/Control-Surface/master/docs/Coverage/shield.io.coverage.json)](https://tttapa.github.io/Control-Surface/Coverage/index.html)
[![Build Status](https://travis-ci.org/tttapa/Control-Surface.svg?branch=master)](https://travis-ci.org/tttapa/Control-Surface)
[![GitHub](https://img.shields.io/github/stars/tttapa/Control-Surface?label=GitHub&logo=github)](https://github.com/tttapa/Control-Surface)

# Control Surface

An Arduino library for MIDI control surfaces (input and output).

## Under Construction

The library is not yet finished, and some parts of the API could change in the future.  
However, I believe that this is a useful library, even if not everything is 
implemented yet.  
If you'd like to help me with the development, please open an issue if you have requests 
or if you encounter any problems.

## Overview

This library turns your Arduino-compatible board into a MIDI control surface.  

Just connect up some push buttons, potentiometers, LEDs ... and declare them in
your code.

Multiple different MIDI interfaces are supported: **MIDI over USB**, Serial MIDI 
(e.g. **5-pin DIN MIDI**), **Debug MIDI** (prints out the messages in a readable
format, and allows you to input text based messages), **MIDI over Bluetooth LE**
(experimental).

For MIDI output, you can use **push buttons**, toggle switches, 
**potentiometers**, faders, **rotary encoders**, etc.

All digital inputs are **debounced**, and all analog inputs are filtered using 
**digital filters and hysteresis**. This results in high accuracy without noise,
without introducing latency.

These can be used to send MIDI notes, Control Changes, Pitch Bends, 
Program/Patch changes, etc.

For MIDI input, you can use **LEDs** to display the state of different settings, 
to display the audio level of each channel (**VU meters**), the positions of knobs 
(V-Pot **LED rings**), etc.  
You can also add an **OLED display** (e.g. SSD1306) to display a nice overview 
of which channels are set to mute or solo, display the time cursor, VU meters,
etc. Bitmaps with play, mute, solo, record buttons, and others are included.  

A large portion of the **Mackie Control Universal** protocol is implemented.

All controls can be arranged in **banks**: e.g. if you have only 4 physical 
volume faders, you can add them to a bank, and then you can control 8 channels 
(or more) by changing the bank setting.

Apart from banks and bank selectors, you can also add **transposers** to change 
the key of your notes, for example.

In order to save some IO pins, the library natively supports **Shift Registers** 
(e.g. 74HC595) and **multiplexers** (e.g. 74HC4051 or 74HC4067).

If you are using a Teensy 3.x, you can use it as a **USB audio interface**. Just
add an I²S DAC (e.g. PCM5102), and 5 lines of code, and you can start playing 
audio through your Teensy.  
You can also add volume controls and VU meters for these audio connections.

Thanks to the structure of the library, you can easily add your own MIDI or 
display elements, using some minimal, high level code. All low level stuff is
completely **reusable** (e.g. all MIDI operations, debouncing switches, 
filtering analog inputs, and so on).

## The Control Surface library vs. The MIDI Controller library

You might already have found my other Arduino MIDI library, [MIDI Controller](https://github.com/tttapa/MIDI_Controller), 
and are wondering which one you should use for your project.

First, some background:  
I first started working on the MIDI Controller library way back in 2015, and it
evolved a lot early on. The library seemed to be pretty popular, and it worked
pretty well, so I couldn't just push breaking changes every couple of months.  
Many people requested support for MIDI input, and I liked experimenting with it
as well. The main problem was that the overall architecture of the library 
needed a complete overhaul in order to add MIDI input support. Since I didn't 
know if the MIDI input was going to work out, and I didn't want to break 
compatibility with older versions of the library, I decided to fork it: Control
Surface was born.  
At the moment, I consider the MIDI Controller library "complete". I won't be 
adding any groundbreaking new features, but I will still be fixing bugs and 
providing support.  
Control Surface, on the other hand, is where the active development takes place.

The main difference between the two libraries is that Control Surface has much
more features. MIDI Controller has everything you need for a working MIDI 
controller with potentiometers, push buttons, rotary encoders, etc., while 
Control Surface supports all of that, plus MIDI input, LEDs, VU meters, OLED 
displays, MIDI over Bluetooth, Audio over USB, etc.  
Another major difference is the documentation and tests. Control Surface tries
to provide better documentation using Doxygen, and it has many unit tests to 
make sure I don't introduce any bugs.

For a new project, I would recommend Control Surface, because I think it has 
some great features compared to MIDI Controller.  
The only caveat is that this library is still under development. Master should 
always be relatively stable, but I might change the API of some parts of the 
library for future releases if necessary.  
Another thing is that not everything is implemented yet, and many features are 
not yet fully documented. If you have a specific feature request that is not yet
fully implemented, feel free to open an issue, so I know where to focus on first.

## Recent Breaking Changes

 - bca6e11b2b3e02df5f600f65c81676708a81155b  
   The color mapper for `NoteRangeFastLED` and the like now takes a second 
   parameter that represents the index of the LED within the LED strip.
 - 3c01c7d5eb60e59720540d5a77095468e6984a58  
   The **maximum supported ADC resolution is now used by default** (e.g. 13 bits
   on Teensy 3.x, 12 bits on ESP32).  
   This increases the accuracy of analog inputs and controls for the Control 
   Surface library, but could cause problems if your code uses other libraries
   that expect the resolution to be 10 bits.  
   You can change the default resolution to 10 bits in 
   [`src/Settings/Settings.hpp`](https://tttapa.github.io/Control-Surface/Doc/Doxygen/db/d02/Settings_8hpp.html#a8db0fcdeeb644f813c9b29211ce0a1ae)
   if you have to.
 - 31edaa6b76477fdf152c19fd34f7e4e8506561e6  
   The **mapping function** is now applied before applying hysteresis.  
   This means that the input and output values of the function should be 
   16 - `ANALOG_FILTER_SHIFT_FACTOR` bits wide instead of 7. By default this is
   **14 bits**.  
   The signature of the mapping function is now `analog_t f(analog_t raw)`, 
   where the return value and raw are both numbers in [0, 16383].

## Work in progress

- Adding support for motorized faders
- Cleaning up the display code
- Cleaning up the MIDI over Bluetooth LE code
- Finish support for MIDI over USB cable numbers
- Adding more tests (currently at over 250 unit tests)
- Adding more examples and adding comments to existing examples
- Finishing the documentation

## Getting Started

See the [Getting Started](https://tttapa.github.io/Control-Surface/Doc/Doxygen/dd/dcc/md_Getting-Started.html)
document to get started using the library.
=======
[![Build Status](https://github.com/tttapa/Arduino-Helpers/workflows/CI%20Tests/badge.svg)](https://github.com/tttapa/Arduino-Helpers/actions)
[![Test Coverage](https://img.shields.io/endpoint?url=https://raw.githubusercontent.com/tttapa/Arduino-Helpers/master/docs/Coverage/shield.io.coverage.json)](https://tttapa.github.io/Arduino-Helpers/Coverage/index.html)
[![Build Status](https://travis-ci.org/tttapa/Arduino-Helpers.svg?branch=master)](https://travis-ci.org/tttapa/Arduino-Helpers)
[![GitHub](https://img.shields.io/github/stars/tttapa/Arduino-Helpers?label=GitHub&logo=github)](https://github.com/tttapa/Arduino-Helpers)

# Arduino Helpers

## Features

- **Containers**: Arrays, Bit Arrays, Linked Lists, Smart Pointers.
- **Extended Input/Output**: Use shift registers (e.g. 74HC595) and multiplexers
  (e.g. 74HC4051, 74HC4067) as if they were normal Arduino IO pins.
- **Hardware Utilities**: Debounced buttons, long press buttons, button 
  matrices, filtered analog inputs, LED ranges, MAX7219 displays and LED 
  matrices.
- **Filters**: Exponential Moving Average filters, Hysteresis.
- **Math functions**: `min` and `max` functions instead of macros, functions
  for uniformly increasing the bit depth of signals, all C++ standard library 
  functions.
- **Timing Utilities**: Blink Without Delay-style timers.
- **C++ STL Implementation** (partial): Some useful parts of the C++ Standard
  Template Library, adapted to work on AVR Arduinos. Includes the 
  `<type_traits>`, `<algorithm>`, `<numeric>`, `<new>`, `<array>`, `<bitset>`, 
  `<optional>`, `<cmath>`, `<complex>`, `<cstdlib>`, `<cstdint>`, `<tuple>`,
  `<memory>` (`std::unique_ptr`), `<initialize_list>`, `<utility>` and 
  `<limits>` headers, among others.

These utilities were originally part of the
[Control Surface library](https://github.com/tttapa/Control-Surface),
and were split off to be used as a stand-alone library, or as a template for 
other libraries.
>>>>>>> 1ee5fb4a

Libraries that use the Arduino Helpers library include:
- [**Arduino Filters**](https://github.com/tttapa/Arduino-Filters):
  FIR, IIR filtering library
- [**Control Surface**](https://github.com/tttapa/Control-Surface):
  library for creating MIDI Control Surfaces, with knobs and push buttons, 
  LEDs, displays, etc.

## Documentation

The automatically generated Doxygen documentation for this library can be found 
here:  
[**Documentation**](https://tttapa.github.io/Control-Surface/Doxygen/index.html)  
Test coverage information can be found here:  
<<<<<<< HEAD
[**Code Coverage**](https://tttapa.github.io/Control-Surface/Coverage/index.html)

## Information for developers

Information for people that would like to help improve the Control Surface 
library can be found here: 
<https://tttapa.github.io/Pages/Arduino/Control-Surface/Developers/index.html>  
It covers installation instructions for developers, instructions for running the
tests and generating documentation, a style guide, etc.
=======
[**Code Coverage**](https://tttapa.github.io/Arduino-Helpers/Coverage/index.html)

## Supported boards

For each commit, the continuous integration tests compile the examples for the
following boards:

- Arduino UNO
- Arduino Leonardo
- Teensy 3.2
- Arduino Due
- Arduino Nano 33 IoT
- ESP8266
- ESP32

This covers a very large part of the Arduino platform, and similar boards will
also work (e.g. Arduino Nano, Arduino Mega, etc.).

If you have a board that's not supported, please 
[open an issue](https://github.com/tttapa/Arduino-Helpers/issues/new)
and let me know!

### Known limitations

The Arduino Due toolchain provided by Arduino is very old, and has some 
configuration problems. As a result, some math functions are not available.  
There is nothing I can do about it in this library, it's a bug in the Arduino 
Due Core.
>>>>>>> 1ee5fb4a
<|MERGE_RESOLUTION|>--- conflicted
+++ resolved
@@ -1,4 +1,3 @@
-<<<<<<< HEAD
 [![Build Status](https://github.com/tttapa/Arduino-Filters/workflows/CI%20Tests/badge.svg)](https://github.com/tttapa/Arduino-Filters/actions)
 [![Test Coverage](https://img.shields.io/endpoint?url=https://raw.githubusercontent.com/tttapa/Control-Surface/master/docs/Coverage/shield.io.coverage.json)](https://tttapa.github.io/Control-Surface/Coverage/index.html)
 [![Build Status](https://travis-ci.org/tttapa/Control-Surface.svg?branch=master)](https://travis-ci.org/tttapa/Control-Surface)
@@ -141,39 +140,6 @@
 
 See the [Getting Started](https://tttapa.github.io/Control-Surface/Doc/Doxygen/dd/dcc/md_Getting-Started.html)
 document to get started using the library.
-=======
-[![Build Status](https://github.com/tttapa/Arduino-Helpers/workflows/CI%20Tests/badge.svg)](https://github.com/tttapa/Arduino-Helpers/actions)
-[![Test Coverage](https://img.shields.io/endpoint?url=https://raw.githubusercontent.com/tttapa/Arduino-Helpers/master/docs/Coverage/shield.io.coverage.json)](https://tttapa.github.io/Arduino-Helpers/Coverage/index.html)
-[![Build Status](https://travis-ci.org/tttapa/Arduino-Helpers.svg?branch=master)](https://travis-ci.org/tttapa/Arduino-Helpers)
-[![GitHub](https://img.shields.io/github/stars/tttapa/Arduino-Helpers?label=GitHub&logo=github)](https://github.com/tttapa/Arduino-Helpers)
-
-# Arduino Helpers
-
-## Features
-
-- **Containers**: Arrays, Bit Arrays, Linked Lists, Smart Pointers.
-- **Extended Input/Output**: Use shift registers (e.g. 74HC595) and multiplexers
-  (e.g. 74HC4051, 74HC4067) as if they were normal Arduino IO pins.
-- **Hardware Utilities**: Debounced buttons, long press buttons, button 
-  matrices, filtered analog inputs, LED ranges, MAX7219 displays and LED 
-  matrices.
-- **Filters**: Exponential Moving Average filters, Hysteresis.
-- **Math functions**: `min` and `max` functions instead of macros, functions
-  for uniformly increasing the bit depth of signals, all C++ standard library 
-  functions.
-- **Timing Utilities**: Blink Without Delay-style timers.
-- **C++ STL Implementation** (partial): Some useful parts of the C++ Standard
-  Template Library, adapted to work on AVR Arduinos. Includes the 
-  `<type_traits>`, `<algorithm>`, `<numeric>`, `<new>`, `<array>`, `<bitset>`, 
-  `<optional>`, `<cmath>`, `<complex>`, `<cstdlib>`, `<cstdint>`, `<tuple>`,
-  `<memory>` (`std::unique_ptr`), `<initialize_list>`, `<utility>` and 
-  `<limits>` headers, among others.
-
-These utilities were originally part of the
-[Control Surface library](https://github.com/tttapa/Control-Surface),
-and were split off to be used as a stand-alone library, or as a template for 
-other libraries.
->>>>>>> 1ee5fb4a
 
 Libraries that use the Arduino Helpers library include:
 - [**Arduino Filters**](https://github.com/tttapa/Arduino-Filters):
@@ -188,7 +154,6 @@
 here:  
 [**Documentation**](https://tttapa.github.io/Control-Surface/Doxygen/index.html)  
 Test coverage information can be found here:  
-<<<<<<< HEAD
 [**Code Coverage**](https://tttapa.github.io/Control-Surface/Coverage/index.html)
 
 ## Information for developers
@@ -197,34 +162,4 @@
 library can be found here: 
 <https://tttapa.github.io/Pages/Arduino/Control-Surface/Developers/index.html>  
 It covers installation instructions for developers, instructions for running the
-tests and generating documentation, a style guide, etc.
-=======
-[**Code Coverage**](https://tttapa.github.io/Arduino-Helpers/Coverage/index.html)
-
-## Supported boards
-
-For each commit, the continuous integration tests compile the examples for the
-following boards:
-
-- Arduino UNO
-- Arduino Leonardo
-- Teensy 3.2
-- Arduino Due
-- Arduino Nano 33 IoT
-- ESP8266
-- ESP32
-
-This covers a very large part of the Arduino platform, and similar boards will
-also work (e.g. Arduino Nano, Arduino Mega, etc.).
-
-If you have a board that's not supported, please 
-[open an issue](https://github.com/tttapa/Arduino-Helpers/issues/new)
-and let me know!
-
-### Known limitations
-
-The Arduino Due toolchain provided by Arduino is very old, and has some 
-configuration problems. As a result, some math functions are not available.  
-There is nothing I can do about it in this library, it's a bug in the Arduino 
-Due Core.
->>>>>>> 1ee5fb4a
+tests and generating documentation, a style guide, etc.